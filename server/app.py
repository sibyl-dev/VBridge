--- conflicted
+++ resolved
@@ -31,7 +31,6 @@
     app.fl = fl
 
     # load model
-<<<<<<< HEAD
     # try:
     #     model_manager = ModelManager.load()
     # except FileNotFoundError:
@@ -39,16 +38,7 @@
     #     model_manager.fit_all()
     #     print(model_manager.evaluate())
     # app.model_manager = model_manager
-=======
-    try:
-        model_manager = ModelManager.load()
-    except FileNotFoundError:
-        model_manager = ModelManager(fm)
-        model_manager.fit_all()
-        model_manager.save()
-        print(model_manager.evaluate())
-    app.model_manager = model_manager
->>>>>>> c61928bb
+
 
     # load explainer
 
