import React from 'react';

import { Layout } from 'antd'
import './App.css';

import FeatureView from "./components/FeatureView"
import MetaView from "./components/MetaView"
import TableView from "./components/TableView"
import TimelineView from "./components/TimelineView"
<<<<<<< HEAD
import DynamicView from "./components/DynamicView"
import FilterView from "./components/FilterView"

import { getPatientIds, getPatientMeta, getPatientInfoMeta, getPatientRecords, getTableNames, getPatientFilterRange, getPatientGroup } from "./router/api"
=======
import DynamicView, { RecordTS } from "./components/DynamicView"
import { getFeatureMate, getPatientIds, getPatientMeta, getPatientRecords, getPredictionTargets, getTableNames } from "./router/api"
>>>>>>> c61928bb
import { PatientMeta } from 'data/patient';
import { Entity } from 'data/table';
import {patientInfoMeta} from 'data/metaInfo';
import {filterType} from 'data/filterType';



import Panel from 'components/Panel';
import { FeatureMeta } from 'data/feature';
import { DataFrame } from 'data-forge';

const { Header, Content } = Layout

interface AppProps {

}

interface AppStates {
  // static information
  subjectIds?: number[],
  tableNames?: string[],
<<<<<<< HEAD
  tableRecords?: Entity<number, any>[],
  patientInfoMeta?: {[key: string]: any},
  filterRange?: filterType,
  filterConditions?: {[key: string]: any},
=======
  featureMeta?: DataFrame<number, FeatureMeta>,
  predictionTargets?: string[]

  //patient information
  patientMeta?: PatientMeta,
  tableRecords?: Entity<number, any>[],

  //for view communication
  dynamicRecords: RecordTS[]
>>>>>>> c61928bb
}

class App extends React.Component<AppProps, AppStates>{
  constructor(props: AppProps) {
    super(props);
    this.state = { dynamicRecords: [] };

    this.selectPatientId = this.selectPatientId.bind(this);
    this.loadPatientRecords = this.loadPatientRecords.bind(this);
<<<<<<< HEAD
    this.filterPatients = this.filterPatients.bind(this)
=======
    this.buildRecordTS = this.buildRecordTS.bind(this);
    this.updateRecordTS = this.updateRecordTS.bind(this);
>>>>>>> c61928bb
  }

  public async init() {
    const subjectIds = await getPatientIds();
    const tableNames = await getTableNames();
<<<<<<< HEAD
    const filterRange = await getPatientFilterRange();
    const filterConditions ={'':''}
    // const patientMeta = (subjectIds.length > 0) ?
    //   await getPatientMeta({ subject_id: subjectIds[0] }) : undefined;
    this.setState({ subjectIds, tableNames, filterRange, filterConditions});
=======

    const featureMeta = new DataFrame(await getFeatureMate());
    const predictionTargets = await getPredictionTargets();

    this.setState({ subjectIds, tableNames, featureMeta, predictionTargets });
>>>>>>> c61928bb
  }

  public async selectPatientId(subjectId: number) {
    const patientMeta = await getPatientMeta({ subject_id: subjectId });
    const patientInfoMeta = await getPatientInfoMeta({subject_id: subjectId});
    // const admissionInfoMeta:admissionInfoMeta = JSON.parse(await getPatientInfoMeta({ subject_id: subjectId, table_name: 'ADMISSIONS'}));
    // const surgeryInfoMeta:surgeryInfoMeta = JSON.parse(await getPatientInfoMeta({ subject_id: subjectId, table_name: 'SURGERY_INFO'}));

    const tableRecords = await this.loadPatientRecords(subjectId);
    console.log('selectPatientId', patientMeta, tableRecords)
    // console.log('meta', admissionInfoMeta, surgeryInfoMeta)
    // console.log('meta', patientInfoMeta['GENDER'])
    // patientInfoMeta, admissionInfoMeta, surgeryInfoMeta 
    this.setState({patientMeta, tableRecords, patientInfoMeta});
  }

  public async filterPatients(conditions: {[key: string]: any}) {
    const {filterConditions, filterRange} = this.state
    for(var key in conditions)
      if(filterConditions){
        var value = conditions[key]=='Yes'?1: conditions[key]
        value = conditions[key]=='No'?0: conditions[key]
        filterConditions[key] = value
      }
    this.setState({filterConditions})

    if(filterConditions)
      getPatientGroup({ filterConditions: filterConditions })
    console.log('conditions', filterConditions)

  }

  private async loadPatientRecords(subjectId: number) {
    const { tableNames } = this.state;
    const tableRecords: Entity<number, any>[] = []
    if (tableNames)
      for (let tableName of tableNames) {
        const records = await getPatientRecords({ table_name: tableName, subject_id: subjectId });
        tableRecords.push(records)
      }
    return tableRecords
  }

  public componentDidMount() {
    this.init();
  }

  private buildRecordTS(entityName: string, startDate: Date, endDate: Date): RecordTS[] {
    const entity = this.state.tableRecords?.find(e => e.name === entityName);
    const { item_index, time_index, value_indexes } = entity?.metaInfo!;
    if (entity && item_index && time_index && value_indexes && value_indexes.length > 0) {
      const selectedDf = entity.where(row => startDate < new Date(row[time_index]) && new Date(row[time_index]) < endDate)
        .groupBy(row => (row[item_index]));
      let records: RecordTS[] = [];
      for (const itemDf of selectedDf) {
        const dates = itemDf.getSeries(time_index).parseDates();
        const itemRecords: RecordTS[] = value_indexes.map(value_index => {
          return {
            tableName: entity.name!,
            itemName: itemDf.first()[item_index],
            startDate: startDate,
            endDate: endDate,
            data: { dates: dates, values: itemDf.getSeries(value_index).parseFloats() }
          }
        })
        records = [...records, ...itemRecords]
      }
      return records;
    }
    else
      return [];
  }

  private updateRecordTS(entityName: string, startDate: Date, endDate: Date) {
    const newRecords = this.buildRecordTS(entityName, startDate, endDate);
    this.setState({ dynamicRecords: newRecords });
  }

  public render() {
<<<<<<< HEAD
    const { subjectIds, patientMeta, tableNames, tableRecords, patientInfoMeta, filterRange } = this.state
=======
    const { subjectIds, patientMeta, tableNames, tableRecords, featureMeta, predictionTargets, dynamicRecords } = this.state
>>>>>>> c61928bb
    return (
      <div className='App'>
        <Layout>
          <Header>
            <p className='system-name'>Bridges</p>
          </Header>
          <Content>
            <Panel initialWidth={400} initialHeight={840} x={0} y={0}>
              {featureMeta && predictionTargets && <FeatureView
                patientMeta={patientMeta}
                featureMeta={featureMeta}
                predictionTargets={predictionTargets}
              />}
            </Panel>
            <Panel initialWidth={700} initialHeight={400} x={405} y={0}>
              <TimelineView
                patientMeta={patientMeta}
                tableRecords={tableRecords}
                onSelectEvents={this.updateRecordTS}
              />
            </Panel>
            {tableNames && <Panel initialWidth={300} initialHeight={840} x={1110} y={0}>
              <MetaView
                patientIds={subjectIds}
                patientInfoMeta={patientInfoMeta}
                selectPatientId={this.selectPatientId}
              />
            </Panel>
            }
            <Panel initialWidth={700} initialHeight={435} x={405} y={405}>
              <DynamicView
                patientMeta={patientMeta}
                tableNames={tableNames}
                tableRecords={tableRecords}
                dynamicRecords={dynamicRecords}
              />
            </Panel>
            {/* {tableNames && <Panel initialWidth={400} initialHeight={435} x={1010} y={405}>
              <TableView
                patientMeta={patientMeta}
                tableNames={tableNames}
              />
            </Panel>
<<<<<<< HEAD
            }
            {tableNames && <Panel initialWidth={400} initialHeight={835} x={1410} y={0}>
              <FilterView
                patientIds={subjectIds}
                filterRange={filterRange}
                filterPatients={this.filterPatients}
              />
            </Panel>
            }
=======
            } */}
>>>>>>> c61928bb
          </Content>
        </Layout>
      </div>
    )
  }
}

export default App;<|MERGE_RESOLUTION|>--- conflicted
+++ resolved
@@ -7,15 +7,11 @@
 import MetaView from "./components/MetaView"
 import TableView from "./components/TableView"
 import TimelineView from "./components/TimelineView"
-<<<<<<< HEAD
-import DynamicView from "./components/DynamicView"
+
+import DynamicView, { RecordTS } from "./components/DynamicView"
 import FilterView from "./components/FilterView"
 
-import { getPatientIds, getPatientMeta, getPatientInfoMeta, getPatientRecords, getTableNames, getPatientFilterRange, getPatientGroup } from "./router/api"
-=======
-import DynamicView, { RecordTS } from "./components/DynamicView"
-import { getFeatureMate, getPatientIds, getPatientMeta, getPatientRecords, getPredictionTargets, getTableNames } from "./router/api"
->>>>>>> c61928bb
+import { getFeatureMate, getPatientIds, getPatientMeta, getPatientInfoMeta, getPatientRecords, getPredictionTargets, getTableNames, getPatientFilterRange, getPatientGroup } from "./router/api"
 import { PatientMeta } from 'data/patient';
 import { Entity } from 'data/table';
 import {patientInfoMeta} from 'data/metaInfo';
@@ -37,22 +33,21 @@
   // static information
   subjectIds?: number[],
   tableNames?: string[],
-<<<<<<< HEAD
+
+  //patient information
   tableRecords?: Entity<number, any>[],
+  patientMeta?: PatientMeta,
+
+  //for view communication
+  dynamicRecords: RecordTS[]
+
+  featureMeta?: DataFrame<number, FeatureMeta>,
+  predictionTargets?: string[],
+
   patientInfoMeta?: {[key: string]: any},
   filterRange?: filterType,
   filterConditions?: {[key: string]: any},
-=======
-  featureMeta?: DataFrame<number, FeatureMeta>,
-  predictionTargets?: string[]
-
-  //patient information
-  patientMeta?: PatientMeta,
-  tableRecords?: Entity<number, any>[],
-
-  //for view communication
-  dynamicRecords: RecordTS[]
->>>>>>> c61928bb
+
 }
 
 class App extends React.Component<AppProps, AppStates>{
@@ -62,30 +57,22 @@
 
     this.selectPatientId = this.selectPatientId.bind(this);
     this.loadPatientRecords = this.loadPatientRecords.bind(this);
-<<<<<<< HEAD
     this.filterPatients = this.filterPatients.bind(this)
-=======
     this.buildRecordTS = this.buildRecordTS.bind(this);
     this.updateRecordTS = this.updateRecordTS.bind(this);
->>>>>>> c61928bb
   }
 
   public async init() {
     const subjectIds = await getPatientIds();
     const tableNames = await getTableNames();
-<<<<<<< HEAD
     const filterRange = await getPatientFilterRange();
     const filterConditions ={'':''}
-    // const patientMeta = (subjectIds.length > 0) ?
-    //   await getPatientMeta({ subject_id: subjectIds[0] }) : undefined;
-    this.setState({ subjectIds, tableNames, filterRange, filterConditions});
-=======
-
+    
     const featureMeta = new DataFrame(await getFeatureMate());
     const predictionTargets = await getPredictionTargets();
 
-    this.setState({ subjectIds, tableNames, featureMeta, predictionTargets });
->>>>>>> c61928bb
+
+    this.setState({ subjectIds, tableNames, filterRange, filterConditions, featureMeta, predictionTargets});
   }
 
   public async selectPatientId(subjectId: number) {
@@ -165,11 +152,7 @@
   }
 
   public render() {
-<<<<<<< HEAD
-    const { subjectIds, patientMeta, tableNames, tableRecords, patientInfoMeta, filterRange } = this.state
-=======
-    const { subjectIds, patientMeta, tableNames, tableRecords, featureMeta, predictionTargets, dynamicRecords } = this.state
->>>>>>> c61928bb
+    const { subjectIds, patientMeta, tableNames, tableRecords, featureMeta, predictionTargets, dynamicRecords, patientInfoMeta, filterRange } = this.state
     return (
       <div className='App'>
         <Layout>
@@ -213,7 +196,6 @@
                 tableNames={tableNames}
               />
             </Panel>
-<<<<<<< HEAD
             }
             {tableNames && <Panel initialWidth={400} initialHeight={835} x={1410} y={0}>
               <FilterView
@@ -223,9 +205,7 @@
               />
             </Panel>
             }
-=======
-            } */}
->>>>>>> c61928bb
+             */}
           </Content>
         </Layout>
       </div>
