import React from 'react';
import * as d3 from "d3"

import { Layout, Drawer, Tooltip, Button, Select, Avatar, Divider, Row, Col, Switch } from 'antd'
import { FilterOutlined } from '@ant-design/icons'
import './App.css';

import FeatureView from "./components/FeatureView"
import MetaView from "./components/MetaView"
import TableView from "./components/TableView"
import TimelineView from "./components/TimelineView"

import DynamicView, { SignalMeta } from "./components/DynamicView"
import FilterView from "./components/FilterView"

import { getFeatureMate, getPatientIds, getPatientMeta, getPatientInfoMeta, getPatientRecords, getPredictionTargets, getTableNames, getPatientFilterRange, getPatientGroup, getItemDict } from "./router/api"
import { PatientMeta } from 'data/patient';
import { Entity, ItemDict } from 'data/table';
import { patientInfoMeta } from 'data/metaInfo';
import { filterType } from 'data/filterType';

import Panel from 'components/Panel';
import { Feature, FeatureMeta } from 'data/feature';
import { DataFrame, IDataFrame } from 'data-forge';
import _, { isUndefined } from 'lodash';
import { distinct, isDefined } from 'data/common';

<<<<<<< HEAD
import { defaultCategoricalColor, getChildOrAppend, getOffsetById } from 'visualization/common';
=======
import Histogram from "visualization/Histogram";
import {getScaleLinear, defaultCategoricalColor} from "visualization/common";
>>>>>>> 6bbea730


const { Header, Content } = Layout;
const { Option } = Select;

interface AppProps { }

interface AppStates {
  // static information
  subjectIds?: number[],
  tableNames?: string[],
  featureMeta?: DataFrame<number, FeatureMeta>,
  predictionTargets?: string[],
  itemDicts?: ItemDict,

  //patient information
  tableRecords?: Entity<number, any>[],
  patientMeta?: PatientMeta,

  //for view communication
  signalMetas: SignalMeta[],
  pinnedSignalMetas: SignalMeta[],
  focusedFeatures: string[],
  pinnedfocusedFeatures: string[],

  //for view settings
  featureViewDense: boolean,
  dynamicViewLink: boolean,
  dynamicViewAlign: boolean,

  patientInfoMeta?: { [key: string]: any },
  filterRange?: filterType,
  subjectIdG?: { [key: string]: any },
  selectedsubjectId?: number,
  conditions?: { [key: string]: any },
  visible?: boolean,
}

class App extends React.Component<AppProps, AppStates>{
  private layout = { featureViewWidth: 500, timelineViewWidth: 800, ProfileWidth: 300, timelineViewHeight: 260, headerHeight: 64 };
  private abnormalityColorScale = d3.scaleSequential(d3.interpolateRdYlGn).domain([2.5 + 0.5, 1 - 0.5]);
  private ref: React.RefObject<SVGSVGElement> = React.createRef();
  private paintId: any = undefined;

  constructor(props: AppProps) {
    super(props);
    this.state = {
      signalMetas: [], pinnedSignalMetas: [], conditions: { '': '' },
      focusedFeatures: [], pinnedfocusedFeatures: [],
      featureViewDense: false, dynamicViewLink: false, dynamicViewAlign: false
    };

    this.selectPatientId = this.selectPatientId.bind(this);
    this.selectComparePatientId = this.selectComparePatientId.bind(this)
    this.loadPatientRecords = this.loadPatientRecords.bind(this);
    this.filterPatients = this.filterPatients.bind(this)
    this.buildRecordTS = this.buildRecordTS.bind(this);
    this.updateRecordTS = this.updateRecordTS.bind(this);
    this.showDrawer = this.showDrawer.bind(this)
    this.onClose = this.onClose.bind(this)

    // Call-backs to update the Temporal View
    this.updateSignals = this.updateSignals.bind(this);
    this.buildSignalsByFeature = this.buildSignalsByFeature.bind(this);
    this.updateSignalsByFeature = this.updateSignalsByFeature.bind(this);
    this.pinSignal = this.pinSignal.bind(this);
    this.removeSignal = this.removeSignal.bind(this);

    // Call-backs to update the Feature View
    this.updateFocusedFeatures = this.updateFocusedFeatures.bind(this);
    this.updatePinnedFocusedFeatures = this.updatePinnedFocusedFeatures.bind(this);

    this.entityCategoricalColor = this.entityCategoricalColor.bind(this);
    this.abnormalityColor = this.abnormalityColor.bind(this);

    this.paintLink = this.paintLink.bind(this);
    this.removeLink = this.removeLink.bind(this);
  }

  componentDidMount() {
    this.init();
    // this.paint();
    // this.paintId = setInterval(this.paintLink, 200);
  }

  componentWillUnmount() {
    window.clearInterval(this.paintId);
  }

  componentDidUpdate(prevProps: AppProps, prevState: AppStates) {
    const {patientMeta, dynamicViewLink} = this.state;
    if (prevState.patientMeta?.subjectId !== patientMeta?.subjectId) {
    }
    if (prevState.dynamicViewLink !== dynamicViewLink) {
      if (dynamicViewLink) {
        this.paintId = setInterval(this.paintLink, 200);
      }
      else {
        window.clearInterval(this.paintId);
        this.removeLink();
      }
    }
  }

  public async init() {
    const subjectIds = await getPatientIds();
    const tableNames = await getTableNames();
    const filterRange = await getPatientFilterRange();
    const itemDicts = await getItemDict();

    const featureMeta = new DataFrame(await getFeatureMate());
    const predictionTargets = await getPredictionTargets();

    const subjectIdG = (await getPatientGroup({ filterConditions: { 'aha': '' }, subject_id: 0, setSubjectIdG:true }))
    // const prediction = (await getPatientGroup({ filterConditions: filterConditions })).prediction
    console.log('init', subjectIdG, filterRange)
    this.setState({ subjectIds, tableNames, filterRange, featureMeta, predictionTargets, itemDicts, subjectIdG});
  }

  public async selectPatientId(subjectId: number) {
    const selectedsubjectId = subjectId
    const patientMeta = await getPatientMeta({ subject_id: subjectId });
    const patientInfoMeta = await getPatientInfoMeta({ subject_id: subjectId });
    const tableRecords = await this.loadPatientRecords(subjectId);
    if (this.state.conditions) {
      const subjectIdG = (await getPatientGroup({ filterConditions: this.state.conditions, subject_id: subjectId, setSubjectIdG: true }))
      this.setState({ subjectIdG })
    }
    this.setState({ patientMeta, tableRecords, patientInfoMeta, selectedsubjectId });
  }
  public async selectComparePatientId(subjectId: number) {

  }

  private async filterPatients(conditions: {[key: string]: any}, changeornot:boolean) {
    if(changeornot && this.state.selectedsubjectId){
        const subjectIdG = (await getPatientGroup({filterConditions: conditions, subject_id: this.state.selectedsubjectId, setSubjectIdG: true}))
        this.setState({subjectIdG:subjectIdG, conditions: Object.assign({}, conditions)})
    }
  }

  private async loadPatientRecords(subjectId: number) {
    const { tableNames } = this.state;
    const tableRecords: Entity<number, any>[] = []
    if (tableNames)
      for (let tableName of tableNames) {
        const records = await getPatientRecords({ table_name: tableName, subject_id: subjectId });
        tableRecords.push(records)
      }
    return tableRecords
  }

  private buildSignalsByFeature(feature: Feature): SignalMeta[] {
    const { patientMeta } = this.state;
    let signalMetaList: SignalMeta[] = [];
    if (feature.children && feature.children.count() > 0) {
      for (const child of feature.children) {
        signalMetaList = signalMetaList.concat(this.buildSignalsByFeature(child))
      }
    }
    else {
      const { entityId, whereItem, columnName, name, period } = feature;
      const entity = this.state.tableRecords?.find(e => e.name === entityId);
      if (entity && entity.metaInfo && patientMeta) {
        const { item_index, time_index } = entity.metaInfo;
        const { SurgeryBeginTime, SurgeryEndTime } = patientMeta;
        const startTime = (period === 'in-surgery') ? SurgeryBeginTime :
          new Date(SurgeryBeginTime.getTime() - 1000 * 60 * 60 * 24 * 2);
        const endTime = (period === 'in-surgery') ? SurgeryEndTime : SurgeryBeginTime;
        if (item_index && time_index && entityId)
          signalMetaList.push({
            tableName: entityId,
            columnName: columnName,
            itemName: whereItem[1] as string,
            relatedFeatureNames: name ? [name] : [],
            startTime: startTime,
            endTime: endTime,
            featurePeriods: () => [startTime, endTime],
          })
      }
    }
    return signalMetaList
  }

  private updateSignalsByFeature(feature: Feature) {
    const newSignals = this.buildSignalsByFeature(feature);
    this.updateSignals(newSignals);
  }

  private updateSignals(newSignalMeta: SignalMeta[]) {
    const rawSignalMeta = new DataFrame([...this.state.pinnedSignalMetas, ...newSignalMeta]);
    // const rawSignalMeta = new DataFrame([...newSignalMeta]);
    const signalMetas: SignalMeta[] = rawSignalMeta.groupBy(row => row.itemName).toArray().map(group => {
      const sample = group.first();
      return {
        ...sample,
        relatedFeatureNames: _.flatten(group.getSeries('relatedFeatureNames').toArray()),
        startTime: _.min(group.getSeries('startTime').toArray()),
        endTime: _.max(group.getSeries('endTime').toArray())
      }
    })
    this.setState({ signalMetas });
  }

  private pinSignal(signalMeta: SignalMeta) {
    const { pinnedSignalMetas } = this.state;
    const pinnedSignalNames = pinnedSignalMetas.map(s => `${s.itemName}`);
    if (pinnedSignalNames.includes(signalMeta.itemName)) {
      this.setState({ pinnedSignalMetas: pinnedSignalMetas.filter(s => s.itemName !== signalMeta.itemName) });
    }
    else {
      pinnedSignalMetas.push(signalMeta);
      this.setState({ pinnedSignalMetas: pinnedSignalMetas });
    }
  }

  private removeSignal(targetSignal: SignalMeta) {
    const { pinnedSignalMetas, signalMetas } = this.state;
    this.setState({
      pinnedSignalMetas: pinnedSignalMetas.filter(s => s.itemName !== targetSignal.itemName),
      signalMetas: signalMetas.filter(s => s.itemName !== targetSignal.itemName),
    });
  }

  private buildRecordTS(entityName: string, startDate: Date, endDate: Date): SignalMeta[] {
    const entity = this.state.tableRecords?.find(e => e.name === entityName);
    const { item_index, time_index, value_indexes } = entity?.metaInfo!;
    if (entity && item_index && time_index && value_indexes && value_indexes.length > 0) {
      const selectedDf = entity.where(row => startDate < new Date(row[time_index]) && new Date(row[time_index]) < endDate)
        .groupBy(row => (row[item_index]));
      let records: SignalMeta[] = [];
      for (const itemDf of selectedDf) {
        const itemRecords: SignalMeta[] = value_indexes.map(value_index => {
          return {
            tableName: entity.name!,
            columnName: value_index,
            itemName: itemDf.first()[item_index],
            startTime: startDate,
            endTime: endDate,
            // TODO: check this
            relatedFeatureNames: []
          }
        })
        records = [...records, ...itemRecords]
      }
      return records;
    }
    else
      return [];
  }

  private updateRecordTS(entityName: string, startDate: Date, endDate: Date) {
    const newRecords = this.buildRecordTS(entityName, startDate, endDate);
    this.setState({ signalMetas: newRecords });
  }

  private updateFocusedFeatures(featureNames: string[]) {
    this.setState({ focusedFeatures: featureNames })
  }

  private updatePinnedFocusedFeatures(featureNames: string[]) {
    const { pinnedfocusedFeatures } = this.state;
    let newfeatures = [...pinnedfocusedFeatures];
    for (const featureName of featureNames.filter(distinct)) {
      if (pinnedfocusedFeatures.includes(featureName)) {
        newfeatures = newfeatures.filter(f => f !== featureName);
      }
      else {
        newfeatures.push(featureName);
      }
    }
    this.setState({ pinnedfocusedFeatures: newfeatures });
  }

  private showDrawer = () => {
    const visible = true
    this.setState({ visible })
  };
  private onClose = () => {
    const visible = false
    this.setState({ visible })
    // console.log('onClose', this.state.filterConditions)
  };

  private entityCategoricalColor(entityName?: string) {
    const { tableNames } = this.state;
    let i = 0;
    if (tableNames && entityName)
      i = tableNames?.indexOf(entityName) + 1;
    return defaultCategoricalColor(i);
  }

  private abnormalityColor(abnormality: number) {
    return this.abnormalityColorScale(Math.max(Math.min(abnormality, 2.5), 1));
  }

  private paintLink() {
    const { signalMetas } = this.state;

    const headerHeight = document.getElementById('header')?.offsetHeight || 0;
    const positions = signalMetas.map(signal => {
      const end = getOffsetById(`temporal-view-element-${signal.itemName}`);
      if (end)
        return signal.relatedFeatureNames.map(featureName => {
          const start = getOffsetById(`feature-view-element-${featureName}`);
          if (start)
            return {
              x1: start.right,
              y1: (start.top + start.bottom) / 2,
              x2: end.left,
              y2: (end.top + end.bottom) / 2,
              path: d3.line()([
                [start.right, start.top],
                [end.left, end.top],
                [end.left, end.bottom],
                [start.right, start.bottom],
              ]),
              color: this.entityCategoricalColor(signal.tableName)
            }
        }).filter(isDefined);
    }).filter(isDefined);

    const node = this.ref.current;
    if (node) {
      const root = d3.select(node);
      const base = getChildOrAppend(root, 'g', 'link-base')
        .attr("transform", `translate(0, ${-headerHeight})`);
      const linkGroups = base.selectAll(".between-view-link-g")
        .data(positions)
        .join(
          enter => enter.append("g")
            .attr("class", "between-view-link-g"),
          update => update,
          exit => exit.remove()
        );
      linkGroups.selectAll(".between-view-link")
        .data(d => d)
        .join(
          enter => enter.append("path")
            .attr("class", "between-view-link"),
          update => update,
          exit => exit.remove()
        )
        .attr('d', d => d.path)
        .style('fill', d => d.color);
        // .attr("x1", d => d.x1)
        // .attr("x2", d => d.x2)
        // .attr("y1", d => d.y1)
        // .attr("y2", d => d.y2);
    }
  }

  private removeLink() {
    const node = this.ref.current;
    if (node) {
      const root = d3.select(node);
      getChildOrAppend(root, 'g', 'link-base').remove();
    }
  }

  public render() {

    const { subjectIds, patientMeta, tableNames, tableRecords, featureMeta, predictionTargets,
      focusedFeatures, pinnedfocusedFeatures,
<<<<<<< HEAD
      itemDicts, signalMetas: dynamicRecords, patientInfoMeta, filterRange, visible, subjectIdG } = this.state;
=======
      itemDicts, signalMeta: dynamicRecords, patientInfoMeta, filterRange, visible, subjectIdG } = this.state
>>>>>>> 6bbea730
    const layout = this.layout;
    const idGs: number [] = subjectIdG && subjectIdG.subject_idG
    const predictionG: string[] = subjectIdG && subjectIdG.predictionG.slice(0, 100)  
    const similarityG:number [] = subjectIdG && subjectIdG.similarity && subjectIdG.similarity.slice(0, 100)
    const complicationtypes = ['Lung Comp.','Cardiac Comp.','Arrhythmia Comp.','Infectious Comp.','Other Comp.', 'No Comp.']
    const brieftcomplitype = ['L', 'C', 'A', 'I', 'O', 'No']
    const distribution:number [] = subjectIdG && subjectIdG.distribution
    let complicationRes:number[] = [0,0,0,0,0]
    if(patientInfoMeta)
      complicationRes = [patientInfoMeta['lung complication'], patientInfoMeta['cardiac complication'],patientInfoMeta['arrhythmia complication'],patientInfoMeta['infectious complication'],patientInfoMeta['other complication']]
    if(distribution)
      var x = getScaleLinear(0, 80, distribution);
    const avatatColor = (id: number) => {
            if (id == 0)
                return '#cccccc'
            else 
                return '#7fa5ec'
    }
    return (
      <div className='App'>
        <Layout>
          <Header className="app-header" id="header">
            <p className='system-name'>Bridges</p>
             <div className='patientselector' style={{ float:'left', marginLeft:'300px'}} >
               <div className='selectProgress' style={{textAlign: 'left'}}>
                <span className="patient-selector-title">PatientId: </span>
                <Select style={{ width: 120, marginRight:'20px' }} onChange={this.selectPatientId} className="patient-selector">
                  {subjectIds && subjectIds.map((id, i) =>
                    <Option value={id} key={i}>{id}</Option>
                  )}
                </Select>
               </div>
               <div className='truthValue' style={{marginTop: '-20px'}}>
                 <span className="complication-title"> Complication Prediction: </span>
                 {brieftcomplitype&& complicationRes && brieftcomplitype.map((name,i) =>
                   i<5?  
                   <Tooltip title={complicationtypes[i]} placement="top">
                     <Avatar style={{backgroundColor: avatatColor(complicationRes[i])}}>{name}</Avatar>
                   </Tooltip>:''
                 )}
               </div>
              </div>

            <div className='aboutFilter' style={{marginLeft:'100px', float:'left'}}>

            <div className='filterProgress' style={{textAlign: 'left'}}>
              <Tooltip title="Filter">
                <Button type="primary" shape="circle" icon={<FilterOutlined />} onClick={this.showDrawer} style={{zIndex: 1 }} />
              </Tooltip>
              <span className="patient-selector-title" style={{marginLeft:'20px'}}> Filtered Result: {subjectIdG && subjectIdG.subject_idG? subjectIdG.subject_idG.length:0} </span>
            </div>
            <div className='truthValueDistri' style={{marginTop: '-20px'}}>
              <span className="complication-title"> Complication Prediction Distribution: </span>
              {brieftcomplitype  && distribution && brieftcomplitype.map((name,i) =>  
                     <>
                        <span style={{color: 'white', fontWeight:'bold'}}> {distribution[i]} </span>
                        <Tooltip title={complicationtypes[i]} placement="top">
                          <Avatar style={{backgroundColor: avatatColor(distribution[i])}}> {name}</Avatar>
                        </Tooltip>
                       </>
              )}
            </div>
            {/*<span className="patient-selector-title" style={{marginLeft:'20px'}}> Prediction outcome: </span>
             <Select mode="multiple" allowClear
                                      placeholder="Please select"
                                      maxTagCount='responsive'
                                      dropdownMatchSelectWidth={true}
                                      style={{ width: '300px' }} onChange={this.selectComparePatientId} className="compare-patient-selector">
              {distribution && distribution.map((number, i) => 
                <>
                 <Option value={complicationtypes[i]} key={complicationtypes[i]} >
                   <div style={{width: '48%'}}> {complicationtypes[i]} </div>
                   <div className="number" style={{ width: '32%', opacity: Math.max(1 , 0.5) }}>
                       <div className="neg-feature" style={{width: x(number)}} />  
                   </div>
                   <div style={{width: '20%'}}> {number} </div>

                  </Option>
                 </>
              )}
            </Select>
          */}
            </div>
          </Header>
          <Content>
            <Panel initialWidth={layout.featureViewWidth}
              initialHeight={window.innerHeight - layout.headerHeight} x={0} y={0}
              title={<div className="view-title">
                <span className="view-title-text">Feature View</span>
                <Switch onChange={e => this.setState({ featureViewDense: e })} style={{ float: 'right' }}
                  checkedChildren="focus" />
              </div>}>
              {featureMeta && predictionTargets && tableNames && <FeatureView
                className={"feature-view-element"}
                patientMeta={patientMeta}
                featureMeta={featureMeta}
                predictionTargets={predictionTargets}
                tableNames={tableNames}
                subjectIdG={subjectIdG && subjectIdG.subject_idG}
                itemDicts={itemDicts}
                entityCategoricalColor={this.entityCategoricalColor}
                abnormalityColor={this.abnormalityColor}
                focusedFeatures={[...pinnedfocusedFeatures, ...focusedFeatures]}
                inspectFeature={this.updateSignalsByFeature}
                display={this.state.featureViewDense ? 'dense' : 'normal'}
              />}
            </Panel>
            <Panel initialWidth={layout.timelineViewWidth} initialHeight={layout.timelineViewHeight}
              x={layout.featureViewWidth + 5} y={0} title="Timeline View">
              {featureMeta && <TimelineView
                patientMeta={patientMeta}
                featureMeta={featureMeta}
                tableRecords={tableRecords}
                onSelectEvents={this.updateRecordTS}
                entityCategoricalColor={this.entityCategoricalColor}
              />}
            </Panel>

            <Panel initialWidth={layout.timelineViewWidth}
              initialHeight={window.innerHeight - layout.headerHeight - layout.timelineViewHeight - 5}
              x={layout.featureViewWidth + 5} y={265} title={
                <div className="view-title">
                  <span className="view-title-text">Temporal View</span>
                  <Switch onChange={e => this.setState({dynamicViewLink: e})}/>
                  <Switch onChange={e => this.setState({dynamicViewAlign: e})} checkedChildren="align" />
                </div>
              }>
              {patientMeta && featureMeta && tableRecords && <DynamicView
                className={"temporal-view-element"}
                patientMeta={patientMeta}
                featureMeta={featureMeta}
                tableRecords={tableRecords}
                signalMetas={dynamicRecords}
                itemDicts={itemDicts}
                color={this.entityCategoricalColor}
                updateFocusedFeatures={this.updateFocusedFeatures}
                updatePinnedFocusedFeatures={this.updatePinnedFocusedFeatures}
                pinSignal={this.pinSignal}
                removeSignal={this.removeSignal}
              />}
            </Panel>
            <Panel initialWidth={layout.ProfileWidth} initialHeight={window.innerHeight - layout.headerHeight}
              x={layout.featureViewWidth + layout.timelineViewWidth + 10} y={0} title="Patient View">
              {tableNames && featureMeta && <MetaView
                className={"meta-view-element"}
                patientIds={subjectIds}
                featureMeta={featureMeta}
                patientInfoMeta={patientInfoMeta}
                updateFocusedFeatures={this.updateFocusedFeatures}
                updatePinnedFocusedFeatures={this.updatePinnedFocusedFeatures}
              />
              }
            </Panel>
            <svg className="app-link-svg" ref={this.ref} />
            {/* {tableNames && <Panel initialWidth={400} initialHeight={435} x={1010} y={405}>
              <TableView
                patientMeta={patientMeta}
                tableNames={tableNames}
              />
            </Panel>
            }*/}
            {tableNames &&
              <Drawer title="Filter View" placement="right" closable={false} onClose={this.onClose} visible={visible} width={450} >
                <p>
                  <FilterView
                    patientIds={subjectIds}
                    filterRange={filterRange}
                    filterPatients={this.filterPatients}
                    onClose={this.onClose}
                    contribution={distribution}
                    patientInfoMeta={patientInfoMeta}
                    visible={visible}
                    subjectIdG={subjectIdG && subjectIdG.subject_idG}
                    distributionApp={subjectIdG && subjectIdG.distribution}
                  />
                </p>
              </Drawer>
            }

          </Content>
        </Layout>
      </div>
    )
  }
}

export default App;<|MERGE_RESOLUTION|>--- conflicted
+++ resolved
@@ -25,12 +25,7 @@
 import _, { isUndefined } from 'lodash';
 import { distinct, isDefined } from 'data/common';
 
-<<<<<<< HEAD
-import { defaultCategoricalColor, getChildOrAppend, getOffsetById } from 'visualization/common';
-=======
-import Histogram from "visualization/Histogram";
-import {getScaleLinear, defaultCategoricalColor} from "visualization/common";
->>>>>>> 6bbea730
+import { defaultCategoricalColor, getChildOrAppend, getOffsetById, getScaleLinear } from 'visualization/common';
 
 
 const { Header, Content } = Layout;
@@ -395,11 +390,7 @@
 
     const { subjectIds, patientMeta, tableNames, tableRecords, featureMeta, predictionTargets,
       focusedFeatures, pinnedfocusedFeatures,
-<<<<<<< HEAD
       itemDicts, signalMetas: dynamicRecords, patientInfoMeta, filterRange, visible, subjectIdG } = this.state;
-=======
-      itemDicts, signalMeta: dynamicRecords, patientInfoMeta, filterRange, visible, subjectIdG } = this.state
->>>>>>> 6bbea730
     const layout = this.layout;
     const idGs: number [] = subjectIdG && subjectIdG.subject_idG
     const predictionG: string[] = subjectIdG && subjectIdG.predictionG.slice(0, 100)  
