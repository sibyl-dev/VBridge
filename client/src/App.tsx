import React from 'react';
import * as d3 from "d3"

import { Layout, Drawer, Tooltip, Button, Select, Avatar, Divider, Row, Col, Switch } from 'antd'
import { FilterOutlined } from '@ant-design/icons'
import './App.css';

import FeatureView from "./components/FeatureView"
import MetaView from "./components/MetaView"
import TableView, { TableMeta } from "./components/TableView"
import TimelineView from "./components/TimelineView"

import DynamicView, { SignalMeta } from "./components/DynamicView"
import FilterView from "./components/FilterView"

import {
  getFeatureMate, getPatientIds, getPatientMeta, getPatientInfoMeta, getPatientRecords,
  getPredictionTargets, getTableNames, getPatientFilterRange, getPatientGroup, getItemDict, getPrediction, getReferenceValues
} from "./router/api"
import { PatientGroup, PatientMeta } from 'data/patient';
import { Entity, ItemDict } from 'data/table';
import { patientInfoMeta } from 'data/metaInfo';
import { filterType } from 'data/filterType';

import Panel from 'components/Panel';
import { Feature, FeatureMeta } from 'data/feature';
import { DataFrame, IDataFrame } from 'data-forge';
import _, { isUndefined } from 'lodash';
import { distinct, isDefined, ReferenceValue, ReferenceValueDict } from 'data/common';

import { defaultCategoricalColor, getChildOrAppend, getOffsetById, getScaleLinear } from 'visualization/common';
import { CloseOutlined } from '@material-ui/icons';


const { Header, Content } = Layout;
const { Option } = Select;

interface AppProps { }

interface AppStates {
  // static information
  subjectIds?: number[],
  tableNames?: string[],
  featureMeta?: DataFrame<number, FeatureMeta>,
  predictionTargets?: string[],
  itemDicts?: ItemDict,
  target?: string,

  //patient information
  tableRecords?: Entity<number, any>[],
  patientMeta?: PatientMeta,
  patientInfoMeta?: { [key: string]: any },
  predictions?: (target: string) => number,

  //for table view
  tableViewMeta?: TableMeta,
  showTableView: boolean,

  //for view communication
  signalMetas: SignalMeta[],
  pinnedSignalMetas: SignalMeta[],
  focusedFeatures: string[],
  pinnedfocusedFeatures: string[],

  //for view settings
  featureViewDense: boolean,
  dynamicViewLink: boolean,
  dynamicViewAlign: boolean,

  // for patient group & reference values
  filterRange?: filterType,
  patientGroup?: PatientGroup,
  selectedsubjectId?: number,
  conditions?: { [key: string]: any },
  referenceValues?: (tableName: string) => ReferenceValueDict | undefined,

  // others
  visible?: boolean,
}

class App extends React.Component<AppProps, AppStates>{
  private layout = { featureViewWidth: 520, ProfileWidth: 300, timelineViewHeight: 260, headerHeight: 64 };
  private abnormalityColorScale = d3.scaleSequential(d3.interpolateRdYlGn).domain([2.5 + 0.5, 1 - 0.5]);
  private ref: React.RefObject<SVGSVGElement> = React.createRef();
  private paintId: any = undefined;

  constructor(props: AppProps) {
    super(props);
    this.state = {
      signalMetas: [], pinnedSignalMetas: [], conditions: { '': '' },
      focusedFeatures: [], pinnedfocusedFeatures: [], showTableView: false,
      featureViewDense: false, dynamicViewLink: false, dynamicViewAlign: false
    };

    this.selectPatientId = this.selectPatientId.bind(this);
    this.loadPatientRecords = this.loadPatientRecords.bind(this);
    this.loadPredictions = this.loadPredictions.bind(this);
    this.loadReferenceValues = this.loadReferenceValues.bind(this);
    this.filterPatients = this.filterPatients.bind(this)
    this.buildRecordByPeriod = this.buildRecordByPeriod.bind(this);
    this.updateSignalFromTimeline = this.updateSignalFromTimeline.bind(this);
    this.showDrawer = this.showDrawer.bind(this);

    // Call-backs to update the Temporal View
    this.updateSignals = this.updateSignals.bind(this);
    this.buildSignalsByFeature = this.buildSignalsByFeature.bind(this);
    this.updateSignalsByFeature = this.updateSignalsByFeature.bind(this);
    this.pinSignal = this.pinSignal.bind(this);
    this.removeSignal = this.removeSignal.bind(this);

    this.updateTableView = this.updateTableView.bind(this);
    this.updateTableViewFromFeatures = this.updateTableViewFromFeatures.bind(this);

    // Call-backs to update the Feature View
    this.updateFocusedFeatures = this.updateFocusedFeatures.bind(this);
    this.updatePinnedFocusedFeatures = this.updatePinnedFocusedFeatures.bind(this);

    this.entityCategoricalColor = this.entityCategoricalColor.bind(this);
    this.abnormalityColor = this.abnormalityColor.bind(this);

    this.paintLink = this.paintLink.bind(this);
    this.removeLink = this.removeLink.bind(this);
  }

  componentDidMount() {
    this.init();
  }

  componentWillUnmount() {
    window.clearInterval(this.paintId);
  }

  componentDidUpdate(prevProps: AppProps, prevState: AppStates) {
    const { patientMeta, dynamicViewLink, tableNames, patientGroup } = this.state;
    if (prevState.patientMeta?.subjectId !== patientMeta?.subjectId) {
      this.loadPredictions();
      this.setState({ pinnedSignalMetas: [] });
    }
    if (prevState.dynamicViewLink !== dynamicViewLink) {
      if (dynamicViewLink) {
        this.paintId = setInterval(this.paintLink);
      }
      else {
        window.clearInterval(this.paintId);
        this.removeLink();
      }
    }
    if (prevState.tableNames !== tableNames || prevState.patientGroup != patientGroup) {
      this.loadReferenceValues()
    }
  }

  public async init() {
    const subjectIds = await getPatientIds();
    const tableNames = await getTableNames();
    const filterRange = await getPatientFilterRange();
    const itemDicts = await getItemDict();

    const featureMeta = new DataFrame(await getFeatureMate());
    const predictionTargets = await getPredictionTargets();

    const patientGroup = await getPatientGroup({ filterConditions: { 'aha': '' }, subject_id: 0, setSubjectIdG: true });
    this.setState({ subjectIds, tableNames, filterRange, featureMeta, predictionTargets, itemDicts, patientGroup });
  }

  private async loadPredictions() {
    const { patientMeta } = this.state;
    if (patientMeta) {
      const predictions = await getPrediction({ subject_id: patientMeta?.subjectId });
      this.setState({ predictions });
    }
  }

  private async loadReferenceValues() {
    const { tableNames, patientGroup } = this.state;
    if (tableNames) {
      const references: { name: string, referenceValues: ReferenceValueDict }[] = [];
      for (const name of tableNames) {
        let targetColumn = undefined;
        if (name === 'CHARTEVENTS') {
          targetColumn = 'VALUE';
        }
        if (name === 'SURGERY_VITAL_SIGNS') {
          targetColumn = 'VALUE';
        }
        if (name === 'LABEVENTS') {
          targetColumn = 'VALUENUM';
        }
        if (targetColumn) {
          const referenceValues = await getReferenceValues({ table_name: name, column_name: targetColumn });
          references.push({ name, referenceValues });
        }
      }
      this.setState({ referenceValues: (tableName: string) => references.find(e => e.name === tableName)?.referenceValues })
    }
  }

  public async selectPatientId(subjectId: number) {
    // subjectId=11300
    const selectedsubjectId = subjectId
    const patientMeta = await getPatientMeta({ subject_id: subjectId });
    const patientInfoMeta = await getPatientInfoMeta({ subject_id: subjectId });
    const tableRecords = await this.loadPatientRecords(subjectId);
    if (patientMeta) {
      const subjectIdG = await getPatientGroup({ filterConditions: { 'Age': new Array(this.judgeTheAge(patientMeta.days)) }, subject_id: subjectId, setSubjectIdG: true })
      this.setState({ patientGroup: subjectIdG })
    }
    const selected = 'lung complication'
    this.setState({ patientMeta, tableRecords, patientInfoMeta, selectedsubjectId, target: selected });
  }
  public judgeTheAge(days: number) {
    if (days <= 28) return '< 1 month'
    else if (days <= 12 * 30) return '< 1 year'
    else if (days <= 36 * 30) return '1-3 years'
    else return '> 3 years'
  }

  private async filterPatients(conditions: { [key: string]: any }, changeornot: boolean) {
    if (changeornot) {
      const subjectIdG = await getPatientGroup({ filterConditions: conditions, subject_id: 0, setSubjectIdG: true });
      this.setState({ patientGroup: subjectIdG, conditions: Object.assign({}, conditions) })
    }
  }

  private async loadPatientRecords(subjectId: number) {
    const { tableNames } = this.state;
    const tableRecords: Entity<number, any>[] = []
    if (tableNames)
      for (let tableName of tableNames) {
        const records = await getPatientRecords({ table_name: tableName, subject_id: subjectId });
        tableRecords.push(records)
      }
    return tableRecords
  }

  private buildSignalsByFeature(feature: Feature): SignalMeta[] {
    const { patientMeta } = this.state;
    let signalMetaList: SignalMeta[] = [];
    if (feature.children && feature.children.count() > 0) {
      for (const child of feature.children) {
        signalMetaList = signalMetaList.concat(this.buildSignalsByFeature(child))
      }
    }
    else {
      const { entityId, whereItem, columnName, name, period } = feature;
      const entity = this.state.tableRecords?.find(e => e.name === entityId);
      if (entity && entity.metaInfo && patientMeta) {
        const { item_index, time_index } = entity.metaInfo;
        const { SurgeryBeginTime, SurgeryEndTime } = patientMeta;
        const startTime = (period === 'in-surgery') ? SurgeryBeginTime :
          new Date(SurgeryBeginTime.getTime() - 1000 * 60 * 60 * 24 * 2);
        const endTime = (period === 'in-surgery') ? SurgeryEndTime : SurgeryBeginTime;
        if (item_index && time_index && entityId)
          signalMetaList.push({
            tableName: entityId,
            columnName: columnName,
            itemName: whereItem[1] as string,
            relatedFeatureNames: name ? [name] : [],
            startTime: startTime,
            endTime: endTime,
            featurePeriods: () => [startTime, endTime],
          })
      }
    }
    return signalMetaList
  }

  private updateSignalsByFeature(feature: Feature) {
    const newSignals = this.buildSignalsByFeature(feature);
    this.updateSignals(newSignals);
  }

  private updateSignals(newSignalMeta: SignalMeta[]) {
    const rawSignalMeta = new DataFrame([...this.state.pinnedSignalMetas, ...newSignalMeta]);
    // const rawSignalMeta = new DataFrame([...newSignalMeta]);
    const signalMetas: SignalMeta[] = rawSignalMeta.groupBy(row => row.itemName).toArray().map(group => {
      const sample = group.first();
      return {
        ...sample,
        relatedFeatureNames: _.flatten(group.getSeries('relatedFeatureNames').toArray()),
        startTime: _.min(group.getSeries('startTime').toArray()),
        endTime: _.max(group.getSeries('endTime').toArray())
      }
    })
    this.setState({ signalMetas });
  }

  private pinSignal(signalMeta: SignalMeta) {
    const { pinnedSignalMetas } = this.state;
    const pinnedSignalNames = pinnedSignalMetas.map(s => `${s.itemName}`);
    if (pinnedSignalNames.includes(signalMeta.itemName)) {
      this.setState({ pinnedSignalMetas: pinnedSignalMetas.filter(s => s.itemName !== signalMeta.itemName) });
    }
    else {
      pinnedSignalMetas.push(signalMeta);
      this.setState({ pinnedSignalMetas: pinnedSignalMetas });
    }
  }

  private removeSignal(targetSignal: SignalMeta) {
    const { pinnedSignalMetas, signalMetas } = this.state;
    this.setState({
      pinnedSignalMetas: pinnedSignalMetas.filter(s => s.itemName !== targetSignal.itemName),
      signalMetas: signalMetas.filter(s => s.itemName !== targetSignal.itemName),
    });
  }

  private getRelatedFeatures(entityName: string, itemName: string, startTime: Date, endTime: Date): string[] {
    const { featureMeta, patientMeta } = this.state;
    let relatedFeatureNames: string[] = []
    if (featureMeta && patientMeta) {
      const { SurgeryBeginTime, SurgeryEndTime } = patientMeta;
      const candidates = featureMeta.where(row => row.entityId === entityName && row.whereItem[1] === itemName);
      if (startTime < SurgeryBeginTime && endTime.getTime() > (SurgeryBeginTime.getTime() - 1000 * 60 * 60 * 24 * 2)) {
        relatedFeatureNames = relatedFeatureNames.concat(
          candidates.where(row => row.period === 'pre-surgery').getSeries('name').toArray())
      }
      if (startTime < SurgeryEndTime && endTime > SurgeryBeginTime) {
        relatedFeatureNames = relatedFeatureNames.concat(
          candidates.where(row => row.period === 'in-surgery').getSeries('name').toArray())
      }
    }
    return relatedFeatureNames
  }

  private buildRecordByPeriod(entityName: string, startTime: Date, endTime: Date): SignalMeta[] {
    const entity = this.state.tableRecords?.find(e => e.name === entityName);
    const { item_index, time_index, value_indexes } = entity?.metaInfo!;
    if (entity && item_index && time_index && value_indexes && value_indexes.length > 0) {
      const selectedDf = entity.where(row => startTime < new Date(row[time_index]) && new Date(row[time_index]) < endTime)
        .groupBy(row => (row[item_index]));
      let records: SignalMeta[] = [];
      for (const itemDf of selectedDf) {
        const itemRecords: SignalMeta[] = value_indexes.map(value_index => {
          const itemName = itemDf.first()[item_index];
          return {
            tableName: entity.name!,
            columnName: value_index,
            itemName: itemName,
            startTime: startTime,
            endTime: endTime,
            // TODO: check this
            relatedFeatureNames: this.getRelatedFeatures(entityName, itemName, startTime, endTime)
          }
        })
        records = [...records, ...itemRecords]
      }
      return records;
    }
    else
      return [];
  }

  private updateSignalFromTimeline(entityName: string, startDate: Date, endDate: Date) {
    const newRecords = this.buildRecordByPeriod(entityName, startDate, endDate);
    this.updateSignals(newRecords);
  }

  private updateFocusedFeatures(featureNames: string[]) {
    this.setState({ focusedFeatures: featureNames })
  }

  private updatePinnedFocusedFeatures(featureNames: string[]) {
    const { pinnedfocusedFeatures } = this.state;
    let newfeatures = [...pinnedfocusedFeatures];
    for (const featureName of featureNames.filter(distinct)) {
      if (pinnedfocusedFeatures.includes(featureName)) {
        newfeatures = newfeatures.filter(f => f !== featureName);
      }
      else {
        newfeatures.push(featureName);
      }
    }
    this.setState({ pinnedfocusedFeatures: newfeatures });
  }

  private updateTableView(tableName: string, startTime: Date, endTime: Date, itemList: string[]) {
    const tableViewMeta: TableMeta = { tableName, startTime, endTime, itemList };
    this.setState({ tableViewMeta, showTableView: true });
  }

  private updateTableViewFromFeatures(feature: Feature) {
    const { period, entityId } = feature;
    const { patientMeta } = this.state;
    // feature groups with multiple entities are not supported
    const getItemList = (feature: Feature) => {
      const item = feature.whereItem.length > 1 ? feature.whereItem[1] : undefined;
      let items = item ? [item] : [];
      if (feature.children)
        for (const child of feature.children) {
          items = items.concat(getItemList(child));
        }
      return items
    }
    if (patientMeta && entityId) {
      const { SurgeryBeginTime, SurgeryEndTime } = patientMeta;
      const startTime = (period === 'in-surgery') ? SurgeryBeginTime :
        new Date(SurgeryBeginTime.getTime() - 1000 * 60 * 60 * 24 * 2);
      const endTime = (period === 'in-surgery') ? SurgeryEndTime : SurgeryBeginTime;
      const tableName = entityId;
      const items = getItemList(feature);
      this.updateTableView(tableName, startTime, endTime, items);
    }
  }

  private showDrawer = () => {
    const visible = true
    this.setState({ visible })
  };
  private onClose = () => {
    const visible = false
    this.setState({ visible })
    // console.log('onClose', this.state.filterConditions)
  };

  private entityCategoricalColor(entityName?: string) {
    const { tableNames } = this.state;
    if (entityName && ['Demographic', 'Admission', 'Surgery'].includes(entityName))
      return defaultCategoricalColor(3);
    else if (tableNames && entityName) {
      let i = (tableNames?.indexOf(entityName) + 4);
      // if (i == 3) {
      //   i = 2;
      // }
      return defaultCategoricalColor(i);
    }
    else {
      return "#aaa"
    }
    // if (i === 1) i = 3;
    // else if (i === 3) i = 1;

  }

  private abnormalityColor(abnormality: number) {
    return this.abnormalityColorScale(Math.max(Math.min(abnormality, 2.5), 1));
  }

  private paintLink() {
    const { signalMetas } = this.state;
    const { timelineViewHeight } = this.layout;

    const headerHeight = document.getElementById('header')?.offsetHeight || 0;
    const positions = signalMetas.map(signal => {
      const end = getOffsetById(`temporal-view-element-${signal.itemName}`);
      if (end && end.top > (headerHeight + timelineViewHeight + 30)
        && end.bottom < window.innerHeight) {
        const starts = signal.relatedFeatureNames.map(featureName =>
          getOffsetById(`feature-view-element-${featureName}`))
          .filter(isDefined)
          .filter(start => (start.top > 30 + headerHeight) &&
            (start.bottom < window.innerHeight))
          ;
        return starts.map((start, i) => ({
          start: start,
          end: end,
          x1: start.right,
          y1: (start.top + start.bottom) / 2,
          x2: end.left,
          y2: (end.top + end.bottom) / 2,
          // path: d3.path()
          // path: d3.line()([
          //   [start.right + 8, start.top + 2],
          //   [end.left, end.top + (end.bottom - end.top) * i / starts.length],
          //   [end.left, end.top + (end.bottom - end.top) * (i + 1) / starts.length],
          //   [start.right + 8, start.bottom - 2],
          // ]),
          // path: d3.line()([
          //   [start.right, start.top],
          //   [end.left, end.top],
          //   [end.left, end.bottom],
          //   [start.right, start.bottom],
          // ]),
          // path: d3.line()([
          //   [start.right, (start.top + start.bottom) / 2],
          //   [end.left, (end.top + end.bottom) / 2],
          // ]),
          color: this.entityCategoricalColor(signal.tableName)
        }))
      }
    }).filter(isDefined).filter(d => d.length > 0);

    const node = this.ref.current;
    if (node) {
      const root = d3.select(node);
      const base = getChildOrAppend(root, 'g', 'link-base')
        .attr("transform", `translate(0, ${-headerHeight})`);
      const linkGroups = base.selectAll(".between-view-link-g")
        .data(positions)
        .join(
          enter => enter.append("g")
            .attr("class", "between-view-link-g"),
          update => update,
          exit => exit.remove()
        );
      linkGroups.selectAll(".between-view-link")
        .data(d => d)
        .join(
          enter => enter.append("path")
            .attr("class", "between-view-link"),
          update => update,
          exit => exit.remove()
        )
        .attr('d', d => {
          const delta = (d.x2 - d.x1) / 2;
          const path = d3.path();
          path.moveTo(d.x1, d.y1);
          path.bezierCurveTo(d.x1 + delta, d.y1, d.x2 - delta, d.y2, d.x2, d.y2);
          return path.toString()
        })
        // .style('fill', d => d.color)
        .style('stroke', d => d.color);
      base.selectAll(".between-view-dot")
        .data(positions)
        .join(
          enter => enter.append("circle")
            .attr("class", "between-view-dot"),
          update => update,
          exit => exit.remove()
        )
        .attr("cx", d => d[0].x2)
        .attr("cy", d => d[0].y2)
        .attr("r", 3)
        .style('fill', d => d[0].color);
    }
  }

  private removeLink() {
    const node = this.ref.current;
    if (node) {
      const root = d3.select(node);
      getChildOrAppend(root, 'g', 'link-base').remove();
    }
  }

  public render() {

    const { subjectIds, patientMeta, tableNames, tableRecords, featureMeta, predictionTargets, showTableView,
      focusedFeatures, pinnedfocusedFeatures, target: selected, selectedsubjectId, predictions, tableViewMeta,
      itemDicts, signalMetas, patientInfoMeta, filterRange, visible, patientGroup, referenceValues } = this.state;
    const layout = this.layout;

    return (
      <div className='App'>

        <Layout>
          <Header className="app-header" id="header">

            <Row>
              <Col span={2} className='system-name'>VBridge</Col>
<<<<<<< HEAD
              <Col span={5} />
              <Col span={6} > 
                <Row>
                  <Col span={6} className='header-name'>Patient: </Col>
                  <Col span={18} className='header-content'>
                    <Select style={{ width: 170}} onChange={this.selectPatientId} className="patient-selector">
                      {subjectIds && subjectIds.map((id, i) =>
                        <Option value={id} key={i}>{id}</Option>
                      )}
                    </Select>
                  </Col>
                </Row>
                <Row>
                    <Col span={6} className='header-name'>Predictions: </Col>
                    <Col span={18} className='header-content'>
                      {predictionTargets && predictionTargets.filter(t => t !== 'complication').map((name, i) =>
                        <Tooltip title={name} placement="top" key={name}>
                          <div className={'prediction-icon' + (selected && name === selected ? " selected" : "") +
                            ((predictions && predictions(name) > 0.5000) ? " active" : " inactive")}
                            onClick={() => this.setState({ target: name })}>
                            <span>{name.toUpperCase()[0]} </span>
                          </div>
                        </Tooltip>
                      )}
                    </Col>
                </Row>
              </Col>
              <Col span={2} />
              <Col span={5} >
                <Row>
                  <Col span={16} className='header-name'> #Comparative Group: </Col>
                  <Col span={8} className='header-content'>
                    <span className="header-name"> {patientGroup && patientGroup.ids ? patientGroup.ids.length : 0} </span>
                    <Tooltip title="Filter">
                      <Button type="primary" shape="circle" icon={<FilterOutlined />} onClick={this.showDrawer} style={{ zIndex: 1 }} />
                    </Tooltip>
                  </Col>
                </Row>
                <Row>
                  <Col span={16} className='header-name'> #Healthy Group: </Col>
                  <Col span={8} className='header-content'>
                    {patientGroup ? patientGroup.labelCounts[5] : 0}
                  </Col>
                </Row>
=======
              <Col span={8} />
              <Col span={2} className='header-name'> Patient: </Col>
              <Col span={4} className='header-content'>
                <Select style={{ width: 170, marginRight: '20px' }} onChange={this.selectPatientId} className="patient-selector">
                  {subjectIds && subjectIds.map((id, i) =>
                    <Option value={id} key={i}>{id}</Option>
                  )}
                </Select>
>>>>>>> f62fde26
              </Col>
              <Col span={2} />
            {/*
              <Col span={4} className='header-name'> #Comparative Group: </Col>
              <Col span={2} className='header-content'>
                <span className="header-name"> {patientGroup && patientGroup.ids ? patientGroup.ids.length : 0} </span>
                <Tooltip title="Filter">
                  <Button type="primary" shape="circle" icon={<FilterOutlined />} onClick={this.showDrawer} style={{ zIndex: 1 }} />
                </Tooltip>
              </Col>
              <Col span={2} />
            </Row>
            <Row>
              <Col span={10} />
<<<<<<< HEAD
              
=======
              <Col span={2} className='header-name'>Predictions: </Col>
              <Col span={4} className='header-content'>
                {predictionTargets && predictionTargets.filter(t => t !== 'complication').map((name, i) =>
                  <Tooltip title={name} placement="top" key={name}>
                    <div className={'prediction-icon' + (selected && name === selected ? " selected" : "") +
                      ((predictions && predictions(name) > 0.5000) ? " active" : " inactive")}
                      style={{ backgroundColor: (predictions && predictions(name) > 0.5000) ? defaultCategoricalColor(1) : defaultCategoricalColor(0) }}
                      onClick={() => this.setState({ target: name })}>
                      <span>{name.toUpperCase()[0]} </span>
                    </div>
                  </Tooltip>
                )}
              </Col>
>>>>>>> f62fde26
              <Col span={4} className='header-name'> #Healthy Group: </Col>
              <Col span={2} className='header-content'>
                {patientGroup ? patientGroup.labelCounts[5] : 0}
              </Col>
              <Col span={2} />
              */}
            </Row>
          </Header>
          <Content>
            <Panel initialWidth={layout.featureViewWidth}
              initialHeight={window.innerHeight - layout.headerHeight - 5} x={5} y={5}
              title={<div className="view-title">
                <span className="view-title-text">Feature View</span>
                <div className="widget">
                  <span className="widget-text">focus</span>
                  <Switch onChange={e => this.setState({ featureViewDense: e })} style={{ float: 'right' }}
                    checkedChildren="on" unCheckedChildren="off" />
                </div>
              </div>}>
              {featureMeta && tableNames && selected && predictions && <FeatureView
                className={"feature-view-element"}
                patientMeta={patientMeta}
                featureMeta={featureMeta}
                prediction={predictions(selected)}
                tableNames={tableNames}
                groupIds={patientGroup && patientGroup.ids}
                itemDicts={itemDicts}
                entityCategoricalColor={this.entityCategoricalColor}
                // abnormalityColor={this.abnormalityColor}
                focusedFeatures={[...pinnedfocusedFeatures, ...focusedFeatures]}
                inspectFeatureInSignal={this.updateSignalsByFeature}
                inspectFeatureInTable={this.updateTableViewFromFeatures}
                display={this.state.featureViewDense ? 'dense' : 'normal'}
                target={selected}
              />}
            </Panel>
            {/* <Panel initialWidth={layout.timelineViewWidth} initialHeight={layout.timelineViewHeight}
             */}
            <Panel initialWidth={window.innerWidth - layout.featureViewWidth - layout.ProfileWidth - 20}
              initialHeight={layout.timelineViewHeight}
              x={layout.featureViewWidth + 10} y={5}
              title={<div className="view-title">
                <span className="view-title-text">Timeline View</span>
              </div>}>
              {featureMeta && tableNames && tableRecords && <TimelineView
                tableNames={tableNames}
                patientMeta={patientMeta}
                featureMeta={featureMeta}
                tableRecords={tableRecords}
                width={window.innerWidth - layout.featureViewWidth - layout.ProfileWidth - 100}
                onSelectEvents={this.updateSignalFromTimeline}
                entityCategoricalColor={this.entityCategoricalColor}
              />}
            </Panel>

            <Panel initialWidth={window.innerWidth - layout.featureViewWidth - layout.ProfileWidth - 20}
              initialHeight={window.innerHeight - layout.headerHeight - layout.timelineViewHeight - 10}
              x={layout.featureViewWidth + 10} y={270}
              title={
                <div className="view-title">
                  <span className="view-title-text">Temporal View</span>
<<<<<<< HEAD
                  <Switch onChange={e => this.setState({ dynamicViewLink: e })} />
                  {/*<Switch onChange={e => this.setState({ dynamicViewAlign: e })} checkedChildren="align" />*/}
=======
                  <div className="widget">
                    <span className="widget-text">link</span>
                    <Switch onChange={e => this.setState({ dynamicViewLink: e })} checkedChildren="on" unCheckedChildren="off" />
                    <span className="widget-text">align</span>
                    <Switch onChange={e => this.setState({ dynamicViewAlign: e })} checkedChildren="on" unCheckedChildren="off" />
                  </div>
>>>>>>> f62fde26
                </div>
              }>
              {patientMeta && featureMeta && tableRecords && <DynamicView
                className={"temporal-view-element"}
                align={true}
                patientMeta={patientMeta}
                featureMeta={featureMeta}
                tableRecords={tableRecords}
                signalMetas={signalMetas}
                width={window.innerWidth - layout.featureViewWidth - layout.ProfileWidth - 60}
                itemDicts={itemDicts}
                color={this.entityCategoricalColor}
                updateFocusedFeatures={this.updateFocusedFeatures}
                updatePinnedFocusedFeatures={this.updatePinnedFocusedFeatures}
                pinSignal={this.pinSignal}
                removeSignal={this.removeSignal}
                referenceValues={referenceValues}
              />}
            </Panel>
            <Panel initialWidth={layout.ProfileWidth} initialHeight={window.innerHeight - layout.headerHeight - 5}
              x={window.innerWidth - layout.ProfileWidth - 5} y={5}
              title={<div className="view-title">
                <span className="view-title-text">Profile</span>
              </div>}>
              {tableNames && featureMeta && <MetaView
                className={"meta-view-element"}
                patientIds={subjectIds}
                featureMeta={featureMeta}
                patientInfoMeta={patientInfoMeta}
                updateFocusedFeatures={this.updateFocusedFeatures}
                updatePinnedFocusedFeatures={this.updatePinnedFocusedFeatures}
                entityCategoricalColor={this.entityCategoricalColor}
                days={patientMeta && patientMeta.days}
              />
              }
            </Panel>
            {showTableView && tableNames && featureMeta && <Panel initialWidth={400} initialHeight={435} x={1010} y={405}
              title={<div className="view-title">
                <span className="view-title-text">{tableViewMeta?.tableName}</span>
                <div className="widget">
                  <Button icon={<CloseOutlined />} type="link" onClick={()=>this.setState({showTableView: false})}/>
                </div>
              </div>}>
              {tableViewMeta && tableRecords && <TableView
                featureMeta={featureMeta}
                patientMeta={patientMeta}
                tableNames={tableNames}
                itemDicts={itemDicts}
                // tableRecord={tableRecords ? tableRecords[0] : undefined}
                tableMeta={tableViewMeta}
                tableRecords={tableRecords}
              />}
            </Panel>
            }
            <svg className="app-link-svg" ref={this.ref} style={{ height: window.innerHeight - layout.headerHeight }} />
            {tableNames &&
              <Drawer maskClosable={false} title="Filter View" placement="right" closable={false}
                onClose={this.onClose} visible={visible} width={450} >
                <p>
                  <FilterView
                    selectedsubjectId={selectedsubjectId}
                    filterRange={filterRange}
                    filterPatients={this.filterPatients}
                    onClose={this.onClose}
                    patientInfoMeta={patientInfoMeta}
                    visible={visible}
                    subjectIdG={patientGroup && patientGroup.ids}
                    distributionApp={patientGroup?.labelCounts}
                  />
                </p>
              </Drawer>
            }


          </Content>
        </Layout>

      </div>

    )
  }
}

export default App;<|MERGE_RESOLUTION|>--- conflicted
+++ resolved
@@ -548,7 +548,6 @@
 
             <Row>
               <Col span={2} className='system-name'>VBridge</Col>
-<<<<<<< HEAD
               <Col span={5} />
               <Col span={6} > 
                 <Row>
@@ -593,53 +592,8 @@
                     {patientGroup ? patientGroup.labelCounts[5] : 0}
                   </Col>
                 </Row>
-=======
-              <Col span={8} />
-              <Col span={2} className='header-name'> Patient: </Col>
-              <Col span={4} className='header-content'>
-                <Select style={{ width: 170, marginRight: '20px' }} onChange={this.selectPatientId} className="patient-selector">
-                  {subjectIds && subjectIds.map((id, i) =>
-                    <Option value={id} key={i}>{id}</Option>
-                  )}
-                </Select>
->>>>>>> f62fde26
               </Col>
               <Col span={2} />
-            {/*
-              <Col span={4} className='header-name'> #Comparative Group: </Col>
-              <Col span={2} className='header-content'>
-                <span className="header-name"> {patientGroup && patientGroup.ids ? patientGroup.ids.length : 0} </span>
-                <Tooltip title="Filter">
-                  <Button type="primary" shape="circle" icon={<FilterOutlined />} onClick={this.showDrawer} style={{ zIndex: 1 }} />
-                </Tooltip>
-              </Col>
-              <Col span={2} />
-            </Row>
-            <Row>
-              <Col span={10} />
-<<<<<<< HEAD
-              
-=======
-              <Col span={2} className='header-name'>Predictions: </Col>
-              <Col span={4} className='header-content'>
-                {predictionTargets && predictionTargets.filter(t => t !== 'complication').map((name, i) =>
-                  <Tooltip title={name} placement="top" key={name}>
-                    <div className={'prediction-icon' + (selected && name === selected ? " selected" : "") +
-                      ((predictions && predictions(name) > 0.5000) ? " active" : " inactive")}
-                      style={{ backgroundColor: (predictions && predictions(name) > 0.5000) ? defaultCategoricalColor(1) : defaultCategoricalColor(0) }}
-                      onClick={() => this.setState({ target: name })}>
-                      <span>{name.toUpperCase()[0]} </span>
-                    </div>
-                  </Tooltip>
-                )}
-              </Col>
->>>>>>> f62fde26
-              <Col span={4} className='header-name'> #Healthy Group: </Col>
-              <Col span={2} className='header-content'>
-                {patientGroup ? patientGroup.labelCounts[5] : 0}
-              </Col>
-              <Col span={2} />
-              */}
             </Row>
           </Header>
           <Content>
@@ -695,17 +649,12 @@
               title={
                 <div className="view-title">
                   <span className="view-title-text">Temporal View</span>
-<<<<<<< HEAD
-                  <Switch onChange={e => this.setState({ dynamicViewLink: e })} />
-                  {/*<Switch onChange={e => this.setState({ dynamicViewAlign: e })} checkedChildren="align" />*/}
-=======
                   <div className="widget">
                     <span className="widget-text">link</span>
                     <Switch onChange={e => this.setState({ dynamicViewLink: e })} checkedChildren="on" unCheckedChildren="off" />
-                    <span className="widget-text">align</span>
-                    <Switch onChange={e => this.setState({ dynamicViewAlign: e })} checkedChildren="on" unCheckedChildren="off" />
+                    {/*<span className="widget-text">align</span>
+                    <Switch onChange={e => this.setState({ dynamicViewAlign: e })} checkedChildren="on" unCheckedChildren="off" />*/}
                   </div>
->>>>>>> f62fde26
                 </div>
               }>
               {patientMeta && featureMeta && tableRecords && <DynamicView
