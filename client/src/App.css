--- conflicted
+++ resolved
@@ -50,11 +50,11 @@
 }
 
 .predictions {
-    margin-right: 50px;
+    margin-right: 40px;
 }
 
 .group-count {
-    margin-right: 20px
+    margin-right: 10px
 }
 
 .widget {
@@ -88,13 +88,14 @@
     color: white;
     font-size: 20px;
     text-align: right;
+    margin-right: 15px;
 }
 
 .header-content {
     font-style: bold;
     color: white;
     font-size: 20px;
-    padding-left: 20px;
+    padding-left: 10px;
 }
 
 .prediction-icon {
@@ -214,10 +215,10 @@
     padding-left: 15px;
     border-left: #fff 2px solid;
     /*border-right: #fff 2px solid;*/
-
-}
-.category-legend-container{
-    width: 320px;
+}
+
+.category-legend-container {
+    width: 305px;
     height: 100%;
     display: flex;
     flex-wrap: wrap;
@@ -227,8 +228,8 @@
     /*align-items: center;*/
     float: left;
     /*border-right: #ffffff solid 2px;*/
-
-}
+}
+
 .legend-block {
     display: flex;
     /*justify-content: center;*/
@@ -237,42 +238,46 @@
 }
 
 .legend-rect {
-    width: 15px;
-    height: 15px;
-    border: 1px solid #fff;
-}
-.healthy-legend .legend-rect{
+    width: 14px;
+    height: 14px;
+    /* border: 1px solid #fff; */
+    border-radius: 2px;
+}
+
+.healthy-legend .legend-rect {
     border: none;
     border-radius: 7.5px;
 }
+
 .legend-name {
-    font-size: 15px;
+    font-size: 14px;
     margin-left: 5px;
     margin-right: 10px;
-}
+    line-height: 20px;
+}
+
+
 /*.category-legend-container .legend-rect{
     width: 10px;
     height: 10px;
     border: 1px solid #fff;
 }*/
+
 .legend-area {
-    width: 480px;
+    width: 460px;
     /*height: calc(100% - 20px);*/
     /*height: 100%;*/
     /*margin-top: -10px;*/
     /*max-height: 40px;*/
     /*background-color: #fff;*/
-    color:#fff;
+    color: #fff;
     /*margin-right: 50px;*/
     border-radius: 2px;
     justify-content: center;
     align-items: center;
-<<<<<<< HEAD
+    text-align: left;
 }
 
 .ant-divider {
     margin: 8px;
-=======
-    text-align: left;
->>>>>>> 541b5428
 }