@import '~antd/dist/antd.css';
@import 'react-virtualized/styles.css';
.App {
    text-align: center;
    background-color: rgba(150, 150, 150, 1);
}

.App-link {
    color: #61dafb;
}

.system-name {
    font-style: bold;
    color: white;
    float: left;
    font-size: 30px;
}
<<<<<<< HEAD

.view-title {
    display: flex;
    width: 100%;
    justify-content: center;
    align-items: center;
}

.view-title-text {
    float: left;
}

=======
.header-name{
    font-style: bold;
    color: white;
    font-size: 20px;
    text-align: right;
}
.header-content{
    font-style: bold;
    color: white;
    font-size: 20px;
    margin-left: 20px;
}
.app-header .ant-row{
    line-height: 38px;
}
.predictionIcon{
    width: 30px;
    height: 30px;
    border-radius: 15px;
    display: flex;
    justify-content: center;
    align-items: center;
    float: left;
    margin-top: 5px;
}
.proba-selected{
    border: #ff4e78 3px solid;
    color: #ff4e78;
}
>>>>>>> 963c6db7
#Filter {
    border: 2px solid black;
}

#Filter .panel-header {
    background-color: #4682B4;
}

.ant-drawer-header {
    background-color: #e8f0fa;
    height: 50px;
}

.ant-drawer-title {
    font-weight: bold;
    float: left;
    margin-left: 10px;
}

.patient-selector-title {
    color: #fff;
    font-size: 18px;
    font-weight: bold;
    line-height: 30px;
    margin-right: 20px;
}

.complication-title {
    color: #fff;
    font-size: 14px;
    font-weight: bold;
    line-height: 20px;
    margin-right: 20px;
}


.ant-select-item-option-content {
    display: flex;
    justify-content: center;
    align-items: center;
}

.app-link-svg {
    position: absolute;
    height: 100%;
    width: 100%;
    left: 0px;
    pointer-events: none;
}

.between-view-link {
    stroke: #fff;
    stroke-width: 2px;
    fill: none;
    opacity: 0.6;
}

.between-view-dot {
    /* stroke: #fff; */
    /* stroke-width: 1px; */
}<|MERGE_RESOLUTION|>--- conflicted
+++ resolved
@@ -15,7 +15,6 @@
     float: left;
     font-size: 30px;
 }
-<<<<<<< HEAD
 
 .view-title {
     display: flex;
@@ -28,23 +27,25 @@
     float: left;
 }
 
-=======
-.header-name{
+.header-name {
     font-style: bold;
     color: white;
     font-size: 20px;
     text-align: right;
 }
-.header-content{
+
+.header-content {
     font-style: bold;
     color: white;
     font-size: 20px;
     margin-left: 20px;
 }
-.app-header .ant-row{
+
+.app-header .ant-row {
     line-height: 38px;
 }
-.predictionIcon{
+
+.predictionIcon {
     width: 30px;
     height: 30px;
     border-radius: 15px;
@@ -54,11 +55,12 @@
     float: left;
     margin-top: 5px;
 }
-.proba-selected{
+
+.proba-selected {
     border: #ff4e78 3px solid;
     color: #ff4e78;
 }
->>>>>>> 963c6db7
+
 #Filter {
     border: 2px solid black;
 }
@@ -94,7 +96,6 @@
     margin-right: 20px;
 }
 
-
 .ant-select-item-option-content {
     display: flex;
     justify-content: center;
