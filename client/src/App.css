@import '~antd/dist/antd.css';
@import 'react-virtualized/styles.css';
.App {
    text-align: center;
    background-color: rgba(150, 150, 150, 1);
}

.App-link {
    color: #61dafb;
}

.system-name {
    font-style: bold;
    color: white;
    float: left;
    font-size: 40px;
    display: flex;
    justify-content: center; 
    align-items: center;
}

.view-title {
    display: flex;
    width: 100%;
    justify-content: center;
    align-items: center;
}

.view-title-text {
    position: absolute;
    left: 10px;
    top: 0px;
}

.widget {
    display: flex;
    justify-content: center;
    align-items: center;
    position: absolute;
    right: 10px;
    top: 0px;
}

.widget-text {
    margin-left: 10px;
    margin-right: 5px;
    color: #7fa5ec;
}

.header-name {
    font-style: bold;
    color: white;
    font-size: 20px;
    text-align: right;
}

.header-content {
    font-style: bold;
    color: white;
    font-size: 20px;
    padding-left: 20px;
}

.app-header {
    line-height: 38px;
}

.prediction-icon {
    width: 32px;
    height: 32px;
    border-radius: 16px;
    display: flex;
    justify-content: center;
    align-items: center;
    float: left;
    margin-top: 5px;
    margin-left: 2px;
    margin-right: 2px;
    border: #001529 2px solid;
}

.prediction-icon.inactive {
    /*background-color: #ccc;*/
    border: #7fa5ec 3px solid;
    /*color: #7fa5ec;*/
}

.prediction-icon.active {
    /*background-color: #7fa5ec;*/
    border: #e8b27c 3px solid;
    /*color: #e8b27c;*/
}

<<<<<<< HEAD
.prediction-icon.selected.inactive {
    /*border: #ff4e78 2px solid;*/
    /* color: #ff4e78; */
    background-color: #7fa5ec;
}
.prediction-icon.selected.active {
    /*border: #ff4e78 2px solid;*/
=======
.prediction-icon.selected {
    border: rgb(126, 228, 105) 2px solid;
>>>>>>> f62fde26
    /* color: #ff4e78; */
    background-color: #e8b27c;
}

#Filter {
    border: 2px solid black;
}

#Filter .panel-header {
    background-color: #4682B4;
}

.ant-drawer-header {
    background-color: #e8f0fa;
    height: 50px;
}

.ant-drawer-title {
    font-weight: bold;
    float: left;
    margin-left: 10px;
}

.patient-selector-title {
    color: #fff;
    font-size: 18px;
    font-weight: bold;
    line-height: 30px;
    margin-right: 20px;
}

.complication-title {
    color: #fff;
    font-size: 14px;
    font-weight: bold;
    line-height: 20px;
    margin-right: 20px;
}

.ant-select-item-option-content {
    display: flex;
    justify-content: center;
    align-items: center;
}

.app-link-svg {
    position: absolute;
    height: 100%;
    width: 100%;
    left: 0px;
    pointer-events: none;
}

.between-view-link {
    stroke: #fff;
    stroke-width: 1px;
    fill: none;
    opacity: 0.4;
}

.between-view-dot {
    /* stroke: #fff; */
    /* stroke-width: 1px; */
    opacity: 0.4;
}<|MERGE_RESOLUTION|>--- conflicted
+++ resolved
@@ -91,7 +91,6 @@
     /*color: #e8b27c;*/
 }
 
-<<<<<<< HEAD
 .prediction-icon.selected.inactive {
     /*border: #ff4e78 2px solid;*/
     /* color: #ff4e78; */
@@ -99,10 +98,6 @@
 }
 .prediction-icon.selected.active {
     /*border: #ff4e78 2px solid;*/
-=======
-.prediction-icon.selected {
-    border: rgb(126, 228, 105) 2px solid;
->>>>>>> f62fde26
     /* color: #ff4e78; */
     background-color: #e8b27c;
 }
