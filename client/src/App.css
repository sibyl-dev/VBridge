@import '~antd/dist/antd.css';
@import 'react-virtualized/styles.css';
.App {
    text-align: center;
    background-color : rgba(150, 150, 150, 1);
}

.App-header {
    background-color: #282c34;
    min-height: 100vh;
    display: flex;
    flex-direction: column;
    align-items: center;
    justify-content: center;
    font-size: calc(10px + 2vmin);
    color: white;
}

.App-link {
    color: #61dafb;
}

.system-name {
    font-style: bold;
    color: white;
    float: left;
    font-size: 30px;
}
<<<<<<< HEAD
#Filter{
    border: 2px solid black;
}
#Filter .panel-header{
    background-color: #4682B4;
}
.ant-drawer-header{
    background-color: #e8f0fa;
}
.ant-drawer-title{
    font-weight: bold;
    float: left;
    margin-left: 10px;
=======

.patient-selector-title {
    color: #fff;
    font-size: 18px;
    font-weight: bold;
    line-height: 30px;
    margin-right: 20px;
>>>>>>> 688b8dcb
}<|MERGE_RESOLUTION|>--- conflicted
+++ resolved
@@ -26,7 +26,7 @@
     float: left;
     font-size: 30px;
 }
-<<<<<<< HEAD
+
 #Filter{
     border: 2px solid black;
 }
@@ -40,7 +40,7 @@
     font-weight: bold;
     float: left;
     margin-left: 10px;
-=======
+}
 
 .patient-selector-title {
     color: #fff;
@@ -48,5 +48,4 @@
     font-weight: bold;
     line-height: 30px;
     margin-right: 20px;
->>>>>>> 688b8dcb
 }