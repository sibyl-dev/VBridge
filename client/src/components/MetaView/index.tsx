--- conflicted
+++ resolved
@@ -52,24 +52,8 @@
 
         return (
             <div>
-<<<<<<< HEAD
-                <Row>
-                    <Col span={1} />
-                    <Col span={6}><span className="meta-info">PatientId: </span></Col>
-                    <Col span={1} />
-                    <Col span={12}>
-                        <Select style={{ width: 120 }} onChange={selectPatientId}>
-                            {patientIds && patientIds.map((id, i) =>
-                                <Option value={id} key={i}>{id}</Option>
-                            )}
-                        </Select>
-                    </Col>
-                    <Col span={2}/>
-                </Row>
-                {patientInfoMeta && this.metaItems.map(metaItem => <div key={metaItem.name} id={metaItem.name}>
-=======
+
                 {patientInfoMeta && this.metaItems.map(metaItem => <div key={metaItem.name}>
->>>>>>> 688b8dcb
                     <Divider className='metaInfoTitle' orientation="center"> {metaItem.name} </Divider>
                         {metaItem.itemNames.map(name => {
                             var value = patientInfoMeta[name]
