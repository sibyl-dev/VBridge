--- conflicted
+++ resolved
@@ -5,27 +5,12 @@
 import { filterType } from 'data/filterType';
 import { beautifulPrinter } from 'visualization/common'
 
-<<<<<<< HEAD
 import ReactEcharts  from 'echarts-for-react';
 import {getPatientGroup} from "../../router/api"
 import RangeChose from 'visualization/RangeChose'
 import MultiSelect from 'visualization/MultiSelect'
-=======
-// import * as echarts from 'echarts';
-// import echarts from 'echarts/lib/echarts'
-// //导入柱形图
-// import 'echarts/lib/chart/bar'
-// import 'echarts/lib/component/tooltip'
-// import 'echarts/lib/component/title'
-// import 'echarts/lib/component/legend'
-// import 'echarts/lib/component/markPoint'
-
-import { getPatientGroup } from "../../router/api"
->>>>>>> 0b9134cf
-
-
-
-<<<<<<< HEAD
+
+
 const { Option } = Select
 export interface FliterViewProps {
     patientIds?: number[],
@@ -35,15 +20,6 @@
     contribution?: number [],
     visible?: boolean,
     patientInfoMeta?: { [key: string]: any },
-=======
-// var tmpConditions: {[key: string]: any} = {}
-export interface FliterViewProps {
-    patientIds?: number[],
-    filterRange?: { [key: string]: any },
-    filterPatients?: (condition: { [key: string]: any }, changeornot: boolean) => void,
-    onClose?: () => void,
-    contribution?: number[],
->>>>>>> 0b9134cf
 }
 
 export interface FilterViewStates {
@@ -56,41 +32,23 @@
     indeterminate?: boolean[],
     checkedAll?: boolean[],
     changeornot?: boolean,
-<<<<<<< HEAD
     tmpConditions?: {[key: string]: any},
     filterConditions?: {[key: string]: any},
     defaultValue?: {[key: string]: any},
     categorical_name?: string[],
     numerical_name?: string[],
     cancel?: boolean,
-=======
-    tmpConditions?: { [key: string]: any },
-    genderV?: string[],
-    filterConditions?: { [key: string]: any }
-
-}
-function onChange(value: number[]) {
-    console.log('onChange: ', value);
-}
-function onAfterChange(value: number[]) {
-    console.log('onAfterChange: ', value);
->>>>>>> 0b9134cf
 }
 export default class FilterView extends React.Component<FliterViewProps, FilterViewStates> {
 
     constructor(props: FliterViewProps) {
         super(props);
-<<<<<<< HEAD
-=======
-
->>>>>>> 0b9134cf
         // const filterRange = props.filterRange
         this.state = {
             expandItem: Array(8).fill(false),
             checkedAll: Array(8).fill(true),
             indeterminate: Array(8).fill(false),
             checkedList: Array(8).fill(['Empty']),
-<<<<<<< HEAD
             changeornot: false ,
             cancel: false,
             filter_name: [  'Height', 'Weight', 'Surgical time (minutes)',
@@ -106,20 +64,6 @@
                                 // 'ETHNICITY', 'ADMISSION_DEPARTMENT',  'DIAGNOSIS', 'ICD10_CODE_CN',  'ANES_METHOD','SURGERY_POSITION', 
                                 'SURGERY_NAME', 'GENDER' ],
             numerical_name: ['Height', 'Weight', 'Surgical time (minutes)'],
-=======
-            changeornot: false,
-            genderV: ['F', 'M'],
-            filterConditions: { '': '' },
-            tmpConditions: { '': '' },
-            filter_name: ['Age', 'Height', 'Weight', 'Surgical time (minutes)', 'GENDER',
-                // 'LANGUAGE', 'RELIGION', 'MARITAL_STATUS', 
-                'ETHNICITY',
-                'ADMISSION_DEPARTMENT',
-                // 'INSURANCE', 
-                'DIAGNOSIS', 'ICD10_CODE_CN',
-                'SURGERY_NAME', 'ANES_METHOD', 'SURGERY_POSITION'],
-
->>>>>>> 0b9134cf
         };
         this.onCheckGender = this.onCheckGender.bind(this)
         this.onClickToConfirm = this.onClickToConfirm.bind(this)
@@ -127,9 +71,6 @@
         this.updateConditions = this.updateConditions.bind(this)
     }
     public init() {
-<<<<<<< HEAD
-        // var inputValues: number[] = []
-        var tmparray: string [] = []
         var checkedList = Array(8).fill([])
         console.log('checkedList', this.props.filterRange, this.state.checkedList)
         const {filterRange, patientInfoMeta, visible, filterPatients} = this.props
@@ -155,34 +96,10 @@
         let tmp2 = Object.assign({}, defaultValue)
         console.log('tmp', tmp1===defaultValue, tmp2===tmp1 )
         this.setState({defaultValue: defaultValue, filterConditions: tmp1, tmpConditions: tmp2, cancel: !visible},()=>{console.log('init', this.state.filterConditions === this.state.tmpConditions)})
-=======
-        var inputValues: number[] = []
-        var tmparray: string[] = []
-        var checkedList = Array(8).fill([])
-        console.log('checkedList', this.props.filterRange, this.state.checkedList)
-
-        if (this.props.filterRange) {
-            const filterRange = this.props.filterRange
-            inputValues = [filterRange['Age'][0], filterRange['Age'][1], filterRange['Height'][0], filterRange['Height'][1],
-            filterRange['Weight'][0], filterRange['Weight'][1], filterRange['Surgical time (minutes)'][0], filterRange['Surgical time (minutes)'][1]]
-
-            var dropDownName = ['ETHNICITY', 'ADMISSION_DEPARTMENT', 'INSURANCE', 'DIAGNOSIS', 'ICD10_CODE_CN',
-                'SURGERY_NAME', 'ANES_METHOD', 'SURGERY_POSITION',]
-            dropDownName.map((name, i) => {
-                checkedList[i] = filterRange[name]
-            })
-            console.log('checkedList', this.props.filterRange, checkedList)
-        }
-
-        this.setState({ inputValues, checkedList });
-        console.log('checkedList', this.props.filterRange, this.state.checkedList)
-
->>>>>>> 0b9134cf
     }
     public componentDidMount() {
         this.init();
     }
-<<<<<<< HEAD
     componentWillReceiveProps(nextProps: FliterViewProps) {
           if (nextProps.visible) 
             this.setState({cancel: false});
@@ -192,21 +109,8 @@
         else if (age <= 3) return '1-3 months'
         else if (age <= 12) return '3 months-1 year'
         else return '> 1 year'
-=======
-    // public componentDidUpdate(prevProps: FliterViewProps, prevState: FilterViewStates) {
-    //     if (this.props.filterConditions && this.props.filterConditions !== this.state.tmpConditions) {
-    //         this.setState({
-    //               ...this.state,
-    //               tmpConditions: this.props.filterConditions,
-    //         })
-    //     }
-
-    public update() {
-
->>>>>>> 0b9134cf
-    }
-
-<<<<<<< HEAD
+    }
+
     onClickToConfirm(){
         const { filterPatients, onClose,  } = this.props
         const {tmpConditions} = this.state
@@ -235,68 +139,6 @@
                         defaultValue[name] = filterRange[name]
                 }
             })
-=======
-    onClickToConfirm() {
-        console.log('onClickToConfirm')
-        const { filterPatients, onClose, } = this.props
-        const { tmpConditions } = this.state
-        if (filterPatients && tmpConditions && onClose) {
-            filterPatients(tmpConditions, true)
-            var filterConditions = tmpConditions
-            this.setState({ filterConditions }, () => onClose())
-        }
-    }
-    onClickToCancel() {
-        const { onClose, filterPatients, filterRange } = this.props
-        const { filterConditions, filter_name, tmpConditions } = this.state
-        var { checkedList, inputValues, checkedAll, indeterminate, genderV } = this.state
-
-        if (filterPatients && filterConditions && onClose && filter_name && tmpConditions && filterRange) {
-            filterPatients({ '': '' }, false)
-
-            filter_name.map((names: string, idx) => {
-                if (tmpConditions.hasOwnProperty(names)) {
-                    // happen this time
-                    if (!filterConditions.hasOwnProperty(names)) {
-                        if (names == 'GENDER') {
-                            genderV = filterRange[names]
-                        }
-                        else if (typeof (filterRange[names][0]) == 'string' && checkedList && checkedAll) {
-                            checkedList[idx - 5] = filterRange[names]
-                            checkedAll[idx - 5] = true
-                        }
-                        else if (typeof (filterRange[names][0]) == 'number' && inputValues) {
-                            inputValues[idx * 2] = filterRange[names][0]
-                            inputValues[idx * 2 + 1] = filterRange[names][1]
-                        }
-                    }
-                }
-                // happen this time or last time
-                if (filterConditions.hasOwnProperty(names)) {
-                    if (names == 'GENDER') {
-                        genderV = filterConditions[names]
-                    }
-                    else if (typeof (filterRange[names][0]) == 'string' && checkedList && indeterminate && checkedAll) {
-                        checkedList[idx - 5] = filterConditions[names]
-                        if (checkedList[idx - 5].toString().length == 0) {
-                            checkedAll[idx - 5] = false
-                            indeterminate[idx - 5] = false
-                        }
-                        else
-                            indeterminate[idx - 5] = true
-                    }
-                    else if (typeof (filterRange[names][0]) == 'number' && inputValues) {
-                        inputValues[idx * 2] = filterConditions[names][0]
-                        inputValues[idx * 2 + 1] = filterConditions[names][1]
-                    }
-                }
-            })
-            var tmpConditions1 = filterConditions
-            this.setState({
-                tmpConditions: tmpConditions1, genderV, checkedList, inputValues: inputValues,
-                indeterminate, checkedAll
-            }, () => onClose())
->>>>>>> 0b9134cf
         }
         console.log('onClickToCancel', filterConditions, tmpConditions, defaultValue)
 
@@ -312,7 +154,6 @@
                 delete tmpConditions[key]
         }
         this.setState({ tmpConditions })
-<<<<<<< HEAD
         console.log('updateConditions', tmpConditions)
    }
 
@@ -322,121 +163,14 @@
         if(defaultValue)
             defaultValue['GENDER'] = value
         this.setState({defaultValue})
-=======
-    }
-
-
-    onCheckGender(value: any) {
-        var genderV = value
-        this.setState({ genderV })
->>>>>>> 0b9134cf
         var coverAll = false
         if (value.length == 2)
             coverAll = true
         this.updateConditions('GENDER', value, coverAll)
     }
-<<<<<<< HEAD
     public render() {
         const { filterRange, patientIds, onClose, filterPatients, contribution,patientInfoMeta,  } = this.props
         const { expandItem, PATIENTS, ADMISSIONS, SURGERY_INFO, defaultValue, filter_name, checkedList, indeterminate, checkedAll, tmpConditions, filterConditions, cancel } = this.state;
-        
-=======
-
-    onCheckAllChange(idx: any, event: any) {
-        console.log('onCheckAllChange', idx, event, event.target.checked)
-        var checkedList = this.state.checkedList;
-        var checkedAll = this.state.checkedAll
-        var indeterminate = this.state.indeterminate
-
-        if (checkedList && this.state.filter_name && this.props.filterRange)
-            if (event.target.checked)
-                checkedList[idx] = this.props.filterRange[this.state.filter_name[idx + 5]]
-            else
-                checkedList[idx] = []
-
-
-        if (checkedAll)
-            checkedAll[idx] = event.target.checked
-        if (indeterminate)
-            indeterminate[idx] = false
-        this.setState({ checkedList, checkedAll, indeterminate })
-        console.log('onCheckAllChange', checkedList && checkedList[idx])
-
-
-        if (checkedList && this.state.filter_name)
-            this.updateConditions(this.state.filter_name[idx + 5], checkedList[idx], event.target.checked)
-    }
-
-    handleMultiSelect(idx: number, listV: string[]) {
-        console.log('onCheckAllChange', idx, listV)
-        var checkedList = this.state.checkedList;
-        var checkedAll = this.state.checkedAll
-        var indeterminate = this.state.indeterminate
-        if (checkedList)
-            checkedList[idx] = listV
-        if (this.state.filter_name && this.props.filterRange && checkedAll && indeterminate) {
-            if (listV.length < this.props.filterRange[this.state.filter_name[idx + 5]].length && listV.length) {
-                indeterminate[idx] = true
-                checkedAll[idx] = false
-            }
-            else if (listV.length == this.props.filterRange[this.state.filter_name[idx + 5]].length) {
-                indeterminate[idx] = false
-                checkedAll[idx] = true
-            }
-            else if (listV.length == 0) {
-                indeterminate[idx] = false
-                checkedAll[idx] = false
-            }
-        }
-        this.setState({ checkedList, checkedAll, indeterminate })
-
-        if (checkedList && this.state.filter_name && checkedAll)
-            this.updateConditions(this.state.filter_name[idx + 5], checkedList[idx], checkedAll[idx])
-    }
-
-    onChangeInputValue(idx: number, value: any) {
-        const inputValues: any = this.state.inputValues;
-        const filterRange = this.props.filterRange
-        console.log('onChangeInputValue', value, idx, typeof (value) == 'number')
-        if (typeof (value) == 'number') {
-            inputValues[idx] = value
-            const trueIdx = idx % 2 ? (idx - 1) / 2 : idx / 2
-            if (inputValues && this.state.filter_name && filterRange) {
-                const name = this.state.filter_name[trueIdx]
-                var coverAll = false
-                if (inputValues[trueIdx * 2] <= filterRange[name][0] && inputValues[trueIdx * 2 + 1] >= filterRange[name][1])
-                    coverAll = true
-                this.updateConditions(name, [inputValues[trueIdx * 2], inputValues[trueIdx * 2 + 1]], coverAll)
-            }
-        }
-        else {
-            inputValues[idx * 2] = value[0]
-            inputValues[idx * 2 + 1] = value[1]
-        }
-        this.setState({ inputValues })
-
-    }
-    onInputValueAfterChange(trueIdx: number, value: any) {
-        console.log('onInputValueAfterChange', trueIdx, value)
-        const inputValues: any = this.state.inputValues;
-        const filterRange = this.props.filterRange
-
-        if (inputValues && this.state.filter_name && filterRange) {
-            const name = this.state.filter_name[trueIdx]
-            var coverAll = false
-            if (inputValues[trueIdx * 2] <= filterRange[name][0] && inputValues[trueIdx * 2 + 1] >= filterRange[name][1])
-                coverAll = true
-            this.updateConditions(name, [inputValues[trueIdx * 2], inputValues[trueIdx * 2 + 1]], coverAll)
-            console.log('coverAll', coverAll, name, filterRange[name])
-        }
-    }
-
-
-    public render() {
-        const { filterRange, patientIds, onClose, filterPatients, contribution } = this.props
-        const { genderV, expandItem, PATIENTS, ADMISSIONS, SURGERY_INFO, filter_name, inputValues, checkedList, indeterminate, checkedAll, tmpConditions, filterConditions } = this.state;
-
->>>>>>> 0b9134cf
         console.log('filterConditions', filterConditions, 'tmpConditions', tmpConditions)
         var conditions: { [key: string]: any } = { '': '' }
         if (tmpConditions)
@@ -449,7 +183,6 @@
         var data: number[] = []
         if (contribution)
             data = contribution
-<<<<<<< HEAD
        
         return (
             <div id='FilterView'>
@@ -463,36 +196,11 @@
                                   <Col span={6} className='filterName'>{name}:</Col>
                                   <Col span={2}/>
                                   <Col span={8}>
-=======
-
-        // const option={
-        //        title: { text: 'Patient Number' },
-        //        tooltip:{trigger: 'axis'},
-        //        xAxis: {data: ['No complication','lung complication','cardiac complication','arrhythmia complication','infectious complication','other complication']},
-        //        yAxis: {type: 'value'},
-        //        series : [{ name:'Patient Numer', type:'bar',barWidth: '50%',data: contribution, itemStyle: { color: 'blue'} }]
-        //        }
-
-
-
-        return (
-            <div id='FilterView'>
-                { filter_name && filterRange && filter_name.map((name, idx) => {
-                    if (name == 'GENDER') {
-                        return <>
-                            <Divider orientation="center"></Divider>
-                            <Checkbox.Group style={{ width: '100%' }} value={genderV} defaultValue={filterRange[name]} onChange={this.onCheckGender}>
-                                <Row>
-                                    <Col span={6} className='filterName'>{name}:</Col>
-                                    <Col span={2} />
-                                    <Col span={8}>
->>>>>>> 0b9134cf
                                         <Checkbox value="F"> Female </Checkbox>
                                     </Col>
                                     <Col span={1} />
                                     <Col span={7}>
                                         <Checkbox value="M"> Male </Checkbox>
-<<<<<<< HEAD
                                   </Col>
                             </Row>
                         </Checkbox.Group>
@@ -543,122 +251,6 @@
                    </Row> 
 
              </div>
-=======
-                                    </Col>
-                                </Row>
-                            </Checkbox.Group>
-
-                        </>
-                    }
-                    else if (typeof (filterRange[name][0]) == 'string') {
-                        const contents: string[] = filterRange[name]
-                        const name1 = name.replace(/_/g, " ")
-                        var value: any = ['Empty']
-                        if (checkedList) {
-                            value = checkedList[idx - 5]
-                            // for(let i in value)
-                            // value[i] = beautifulPrinter(value[i], 30)                        
-                        }
-                        // for(let i in contents)
-                        // contents[i] = beautifulPrinter(contents[i], 30)
-                        return <>
-                            <Divider orientation="center"></Divider>
-                            <Row>
-                                <Col span={6} className='filterName' > {name1}: </Col>
-                                <Col span={2} />
-                                <Col span={14}>
-                                    <Select
-                                        mode="multiple"
-                                        allowClear
-                                        style={{ width: '100%' }}
-                                        placeholder="Please select"
-                                        maxTagCount='responsive'
-                                        dropdownMatchSelectWidth={true}
-                                        value={value}
-                                        onChange={this.handleMultiSelect.bind(this, idx - 5)}
-                                    >
-                                        {contents.map((content, i) => {
-                                            return <>
-                                                <Select.Option key={i} value={content}>
-                                                    {content}
-                                                </Select.Option>
-                                            </>
-                                        })}
-                                    </Select>
-
-                                </Col>
-                                <Col span={2}>
-                                    <Checkbox indeterminate={indeterminate && indeterminate[idx - 5]} style={{ marginLeft: '10px' }}
-                                        checked={checkedAll && checkedAll[idx - 5]} onChange={this.onCheckAllChange.bind(this, idx - 5)} />
-                                </Col>
-                            </Row>
-                            <Row>
-                            </Row>
-                        </>
-
-                    }
-                    else {
-                        const max = filterRange[name][1]
-                        const min = filterRange[name][0]
-                        return <>
-                            {name != 'Age' ? <Divider orientation="center"> </Divider> : ''}
-                            <Row>
-                                <Col span={6} className='filterName'> {name} : </Col>
-                                <Col span={4}>
-                                    <InputNumber
-                                        min={min}
-                                        max={max}
-                                        style={{ width: '50px' }}
-                                        defaultValue={min}
-                                        value={inputValues ? inputValues[idx * 2] : min}
-                                        onChange={this.onChangeInputValue.bind(this, idx * 2)}
-                                    />
-                                </Col>
-                                <Col span={10}>
-                                    <Slider
-                                        range
-                                        key={name}
-                                        className={name}
-                                        min={min}
-                                        max={max}
-                                        value={inputValues ? [inputValues[idx * 2], inputValues[idx * 2 + 1]] : [0, 100]}
-                                        defaultValue={[min, max]}
-                                        onChange={this.onChangeInputValue.bind(this, idx)}
-                                        onAfterChange={this.onInputValueAfterChange.bind(this, idx)}
-                                    />
-                                </Col>
-                                <Col span={3} className='rightValue'>
-                                    <InputNumber
-                                        min={min}
-                                        max={max}
-                                        style={{ width: '50px' }}
-                                        defaultValue={max}
-                                        value={inputValues ? inputValues[idx * 2 + 1] : max}
-                                        onChange={this.onChangeInputValue.bind(this, idx * 2 + 1)}
-                                    />
-                                </Col>
-                            </Row>
-                        </>
-                    }
-
-                })
-                }
-                <Row />
-                {/*
-                 <ReactEcharts option={option}/> */}
-                <Row>
-                    <Col span={10} />
-                    <Col span={4}>
-                        <Button value="default" onClick={this.onClickToCancel}>Cancel</Button>
-                    </Col>
-                    <Col span={4} />
-                    <Col span={4}>
-                        <Button value="default" onClick={this.onClickToConfirm}>Confirm</Button>
-                    </Col>
-                </Row>
-
-            </div>
->>>>>>> 0b9134cf
         )
     }
 }