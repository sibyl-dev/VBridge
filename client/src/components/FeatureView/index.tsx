import { Feature, FeatureMeta } from "data/feature";
import { PatientMeta } from "data/patient";
import * as React from "react";
import * as d3 from "d3";
import { Badge, Button, Divider, Tooltip, Input } from "antd"
import { getFeatureMatrix, getFeatureValues, getPrediction, getSHAPValues } from "router/api";
import { DataFrame, IDataFrame } from "data-forge";
import * as _ from "lodash"
import { getScaleLinear, beautifulPrinter, defaultCategoricalColor } from "visualization/common";
import { ArrowDownOutlined, ArrowUpOutlined, CaretRightOutlined, LineChartOutlined, SortAscendingOutlined, TableOutlined } from "@ant-design/icons"
import { ItemDict } from "data/table";
import Histogram from "visualization/Histogram";
import { arrayShallowCompare, confidenceThresholds, getReferenceValue, ReferenceValue } from "data/common";

import "./index.scss"


export interface FeatureViewProps {
    patientMeta?: PatientMeta,
    tableNames?: string[],
    featureMeta: IDataFrame<number, FeatureMeta>,
    predictionTargets: string[],
    subjectIdG: number[],
    itemDicts?: ItemDict,
    entityCategoricalColor?: (entityName: string | undefined) => string,
    abnormalityColor?: (abnoramlity: number) => string,
    focusedFeatures: string[],

    inspectFeature?: (feature: Feature) => void,
}

export interface FeatureViewStates {
    target: string,
    predictions?: (target: string) => number,
    featureDisplayValues?: DataFrame,
    features?: IDataFrame<number, Feature>,
    featureMatrix?: IDataFrame<number, any>,
    referenceValues?: IDataFrame<string, ReferenceValue>,
}

export default class FeatureView extends React.Component<FeatureViewProps, FeatureViewStates> {

    constructor(props: FeatureViewProps) {
        super(props);

        this.state = {
            target: this.props.predictionTargets[1]
        };
        this.defaultCellWidth = this.defaultCellWidth.bind(this);
        this.onSelectTarget = this.onSelectTarget.bind(this);
        this.getReferenceValues = this.getReferenceValues.bind(this);
    }

    componentDidMount() {
        this.loadFeatureMatAndRefs();
    }

    private async loadFeatureMatAndRefs() {
        const { featureMeta } = this.props;
        const featureMatrix = await getFeatureMatrix();
        const featureNames = featureMeta.getSeries('name').toArray() as string[];
        const referenceValues = new DataFrame({
            index: featureNames,
            values: featureNames.map(name => getReferenceValue(featureMatrix.getSeries(name).parseFloats().toArray()))
        })
        this.setState({ featureMatrix, referenceValues });
    }

    private getReferenceValues(name: string) {
        const { referenceValues } = this.state;
        if (referenceValues) {
            return referenceValues.at(name);
        }
    }

    private async updatePrediction() {
        const subject_id = this.props.patientMeta?.subjectId;
        if (subject_id !== undefined) {
            const predictions = await getPrediction({ subject_id });
            this.setState({ predictions })
        }
    }

    private defaultCellWidth(id: number) {
        const width = [150, 100, 150];
        return width[id];
    }

    private onSelectTarget(target: string) {
        this.setState({ target });
    }

    private async updateFeatures() {
        const { patientMeta, featureMeta, itemDicts } = this.props
        const { target } = this.state;
        const subject_id = patientMeta?.subjectId;
        if (subject_id !== undefined) {
            const featureValues = await getFeatureValues({ subject_id });
            const shapValues = await getSHAPValues({ subject_id, target });
            // level-1: individual features
            const L1Features: IDataFrame<number, Feature> = featureMeta.select(row => {
                return {
                    ...row,
                    value: featureValues(row['name']),
                    contribution: shapValues(row['name']),
                };
            });
            // level-2: group-by item
            const individualFeatures = L1Features.where(row => row.whereItem.length == 0);
            const whereFeatures = L1Features.where(row => row.whereItem.length > 0);
            const groups = whereFeatures.groupBy(row => row.whereItem[1]).toArray();
            const groupedFeature: IDataFrame<number, Feature> = new DataFrame(groups.map(group => {
                const sample = group.first();
                const itemName = sample.whereItem![1] as string;
                const itemLabel = itemDicts && sample.entityId && itemDicts(sample.entityId, itemName)?.LABEL;
                return {
                    ...sample,
                    alias: itemLabel || itemName,
                    value: undefined,
                    primitive: undefined,
                    contribution: _.sum(group.getSeries('contribution').toArray()),
                    children: group
                };
            }));
            // level-3: group-by period
            const L2Features = individualFeatures.concat(groupedFeature);
            const features = new DataFrame(L2Features.groupBy(row => row.type).toArray().map(group => {
                const sample = group.first();
                return {
                    ...sample,
                    alias: sample.type,
                    value: undefined,
                    primitive: undefined,
                    contribution: _.sum(group.getSeries('contribution').toArray()),
                    children: group
                }
            }))
            this.setState({ features })
        }
        console.log("Calculate features.")
    }

    componentDidUpdate(prevProps: FeatureViewProps, prevState: FeatureViewStates) {
        if (prevProps.patientMeta?.subjectId !== this.props.patientMeta?.subjectId
            || prevState.target !== this.state.target) {
            this.updatePrediction();
            this.updateFeatures();
        }
    }

    public render() {
        const { predictionTargets, ...rest } = this.props;
        const { predictions, features, target, featureMatrix } = this.state;

        return (
            <div className="feature-view">
                {predictionTargets && ProbaList({
                    predictionTargets, predictions,
                    selected: target, onClick: this.onSelectTarget
                })}
                <Divider />
                {features && <FeatureList
                    {...rest}
                    features={features}
                    cellWidth={this.defaultCellWidth}
                    featureMatrix={featureMatrix}
                    getReferenceValue={this.getReferenceValues}
                />}
            </div>
        )
    }
}

function ProbaList(params: {
    predictionTargets: string[],
    predictions?: (target: string) => number,
    selected?: string,
    onClick?: (value: string) => void,
}) {
    const { predictions, selected, onClick } = params;
    const predictionTargets = params.predictionTargets.filter(t => t !== 'complication');
    return <div className="proba-list">
        {predictionTargets.map(target =>
            <Button block key={target} className={"proba-item" + (selected && target === selected ? " proba-selected" : "")}
                onClick={() => onClick && onClick(target)}>
                <div className="proba-target-name">{target}</div>
                <div className="proba-value">{predictions ? predictions(target).toFixed(2) : '-'}</div>
                <div className="proba-bar" style={{ height: "100%", width: `${predictions ? predictions(target) * 100 : 1}%` }}></div>
            </Button>
        )}
    </div>
}

export interface FeatureListProps {
    features: IDataFrame<number, Feature>,
    cellWidth: (id: number) => number,
    entityCategoricalColor?: (entityName: string | undefined) => string,
    abnormalityColor?: (abnoramlity: number) => string,
    featureMatrix?: IDataFrame<number, any>,
    getReferenceValue: (name: string) => (ReferenceValue | undefined),
    focusedFeatures: string[],

    inspectFeature?: (feature: Feature) => void,
}

export interface FeatureListStates {
    // Contribution sorting order
    order?: 'ascending' | 'dscending',
}

export class FeatureList extends React.Component<FeatureListProps, FeatureListStates> {
    constructor(props: FeatureListProps) {
        super(props);

        this.state = { order: 'dscending' };

        this.onClick = this.onClick.bind(this);
        this.getContributions = this.getContributions.bind(this);
        this.sortFeatures = this.sortFeatures.bind(this);
    }

    private onClick(newOrder?: 'ascending' | 'dscending') {
        this.setState({ order: newOrder })
    }

    private getContributions(features: IDataFrame<number, Feature>): number[] {
        let contributions = features.getSeries('contribution').toArray();
        for (const feature of features) {
            if (feature.children) {
                contributions = [...contributions, ...this.getContributions(feature.children)]
            }
        }
        return contributions
    }

    private sortFeatures(features: IDataFrame<number, any>): IDataFrame<number, any> {
        const { order } = this.state;
        if (order === 'ascending')
            features = features.orderBy(row => row.contribution);
        else if (order == 'dscending')
            features = features.orderBy(row => -row.contribution);
        return features.select(feature => {
            if (feature.children) {
                return {
                    ...feature,
                    children: this.sortFeatures(feature.children)
                }
            }
            else return feature
        })
    }

    public render() {
        const { features, cellWidth, ...rest } = this.props;
        const { order } = this.state;
        const sortedFeatures = this.sortFeatures(features);
        const maxAbsCont = _.max(this.getContributions(sortedFeatures).map(v => Math.abs(v))) as number;
        const x = getScaleLinear(0, cellWidth(2), undefined, [-maxAbsCont, maxAbsCont]);

        return <div style={{ width: "100%" }}>
            {/* <Search placeholder="input search text" style={{ marginLeft: 10, marginRight: 10, width: "90%" }} enterButton /> */}
            <div style={{ width: "100%" }}>
                <div className="feature-header">
                    <div className="feature-header-cell" style={{ width: cellWidth(0) }}>
                        <span>Name</span>
                        <SortAscendingOutlined />
                    </div>
                    <div className="feature-header-cell" style={{ width: cellWidth(1) }}>Value</div>
                    <div className="feature-header-cell" style={{ width: cellWidth(2) }}>
                        <span>Contribution</span>
                        {order === 'dscending' ? <ArrowDownOutlined onClick={this.onClick.bind(this, 'ascending')} />
                            : <ArrowUpOutlined onClick={this.onClick.bind(this, 'dscending')} />}
                    </div>
                </div>
                <div className="feature-content">
                    {sortedFeatures?.toArray().map(row =>
                        <FeatureBlock
                            {...rest}
                            feature={row}
                            depth={0}
                            x={x!}
                            cellWidth={cellWidth}
                            key={row.name}
                        />
                    )}
                </div>
            </div>
        </div>
    }
}

export interface FeatureBlockProps {
    className?: string,
    depth: number,
    feature: Feature,
    featureMatrix?: IDataFrame<number, any>,
    getReferenceValue: (name: string) => (ReferenceValue | undefined),
    x: d3.ScaleLinear<number, number>,
    cellWidth: (id: number) => number,
    entityCategoricalColor?: (entityName: string | undefined) => string,
    abnormalityColor?: (abnoramlity: number) => string,
    focusedFeatures: string[],

    inspectFeature?: (feature: Feature) => void,
}
export interface FeatureBlockStates {
    collapsed: boolean,
    expanded: boolean
}

export class FeatureBlock extends React.PureComponent<FeatureBlockProps, FeatureBlockStates> {
    constructor(props: FeatureBlockProps) {
        super(props);
        this.state = {
            collapsed: true,
            expanded: false
        }

        this.onClickButton = this.onClickButton.bind(this);
        this.onClickDiv = this.onClickDiv.bind(this);
        this.hasFeature = this.hasFeature.bind(this);
    }

    componentDidUpdate(prevProps: FeatureBlockProps) {
        const { feature, focusedFeatures } = this.props;
        if (!arrayShallowCompare(prevProps.focusedFeatures, focusedFeatures)) {
            if (this.hasFeature(feature, focusedFeatures)) {
                this.setState({ collapsed: false });
            }
        }
    }

    private hasFeature(feature: Feature, featureNames: string[]): boolean {
        if (featureNames.includes(feature.name))
            return true;
        if (feature.children?.where(row => this.hasFeature(row, featureNames)).count())
            return true;
        else
            return false
    }

    protected onClickButton() {
        const { inspectFeature, feature } = this.props;
        this.setState({ collapsed: !this.state.collapsed });
        // inspectFeature && inspectFeature(feature);
    }

    protected onClickDiv() {
        const { inspectFeature, feature } = this.props;
        this.setState({ expanded: !this.state.expanded });
        // inspectFeature && inspectFeature(feature);
    }

    render() {
        const { feature, x, cellWidth, entityCategoricalColor, abnormalityColor, inspectFeature,
            className, depth, featureMatrix, focusedFeatures, getReferenceValue } = this.props;
        const { collapsed, expanded } = this.state
        const { name, alias, value, contribution, children, entityId } = feature;
<<<<<<< HEAD
        console.log('FeatureView', value)
        let series = undefined;
        let thresholds = [];
        let colorIndex = 3;
        // const barColor = d3.scaleSequential(d3.interpolateRdYlGn).domain([0, 6]);
        const barColor = (id: number) => {
            if (id > 3)
                return d3.interpolateReds((id / 3 - 1) * 0.3);
            else if (id < 3)
                return d3.interpolateBlues((1 - id / 3) * 0.3);
        }
        let thresholdsNum: number[] = []
        if (typeof (value) === typeof (0.0)) {
            series = featureMatrix?.getSeries(name).parseFloats().toArray();
            if (series) {
                // console.log(series.where(row => row > (value as number)).count() / series.count());
                thresholds = confidenceThresholds(series);
                thresholdsNum = confidenceThresholds(series);
                colorIndex = _.sum(thresholds.map(t => t < value!));
                if(colorIndex!=3)
        			console.log('thresholds', name, thresholds, colorIndex, value)

            }
=======
        const referenceValue = getReferenceValue(feature.name);
        // const series = featureMatrix?.getSeries(name).parseFloats().toArray();
        let valueColor = '#fff';
        if (referenceValue && typeof (value) === typeof (0.0) && abnormalityColor) {
            const { mean, std } = referenceValue;
            const rate = Math.abs((value as number - mean) / std);
            valueColor = abnormalityColor(rate);
        }
        let showState: 'normal' | 'focused' | 'unfocused' = 'normal';
        if (focusedFeatures.length > 0) {
            if (this.hasFeature(feature, focusedFeatures)) showState = 'focused';
            else showState = 'unfocused';
>>>>>>> 7aea718c
        }


        return <div className={className}>
            <div className="feature-row" style={{
                display: "flex", justifyContent: "flex-end", position: "relative",
                width: `calc(100% - ${depth * 10}px)`, left: `${depth * 10}px`
            }}>
                <div style={{ width: 20 }}>
                    {children && <CaretRightOutlined className="right-button"
                        onClick={this.onClickButton} rotate={collapsed ? 0 : 90} />}
                </div>
                <div className={`feature-block ${showState}` + ((depth === 0) ? " feature-top-block" : "")}
                    style={{
                        height: expanded ? 100 : 30,
                        borderRightColor: (entityCategoricalColor && entityCategoricalColor(entityId)) || '#aaa', borderRightWidth: 4
                    }}
                    onClick={children ? this.onClickButton : this.onClickDiv}>
                    <div className="feature-block-inner">
                        <Tooltip title={alias}>
                            <div className="feature-block-cell feature-name" style={{ width: cellWidth(0) - 10 * depth }}>
                                <span className={"feature-block-cell-text"}>{beautifulPrinter(alias, 25)}</span>
                            </div>
                        </Tooltip>
                        <Tooltip title={typeof (value) == typeof (0.0) ? beautifulPrinter(value) : value}>
                            <div className={"feature-block-cell feature-value"}
<<<<<<< HEAD
                                style={{ width: cellWidth(1), backgroundColor: barColor(colorIndex)}}>
                                <span className={"feature-block-cell-text"}>{beautifulPrinter(value)}
                                {thresholdsNum && thresholdsNum.map((t,i) =>{
                                	console.log('thresholds', t, i, value)
                                	if(i<3 && t>value!)
                                		return <ArrowDownOutlined/>
                                	else if( i>=3 && t<value!)
                                		return <ArrowUpOutlined/>
                                })}
                                </span>
=======
                                style={{ width: cellWidth(1), backgroundColor: valueColor }}>
                                <span className={"feature-block-cell-text"}>{beautifulPrinter(value)}</span>
>>>>>>> 7aea718c
                            </div>
                        </Tooltip>
                        <div className={"feature-block-cell feature-contribution"}
                            style={{ width: cellWidth(2), opacity: Math.max(1 - 0.3 * depth, 0.5) }}>
                            {contribution > 0 ?
                                <div className="pos-feature"
                                    style={{
                                        width: x(contribution) - x(0),
                                        marginLeft: x(0)
                                    }} /> :
                                <div className="neg-feature"
                                    style={{
                                        width: x(0) - x(contribution),
                                        marginLeft: x(contribution)
                                    }} />
                            }
                        </div>
                    </div>
                    {(typeof (value) === typeof (0.0)) && expanded &&
                        <div className="feature-block-hist">
                            <Histogram
                                data={featureMatrix?.getSeries(name).parseFloats().toArray() as number[]}
                                height={60}
                                width={cellWidth(1) + 20}
                                drawAxis={false}
                                margin={{ left: 10, bottom: 15 }}
                                referenceValue={value as number}
                            />
                        </div>}
                </div>
                <Button size="small" type="primary" shape="circle"
                    icon={<LineChartOutlined />} onClick={() => inspectFeature && inspectFeature(feature)}
                    className={"feature-button-linechart"}
                />
                <Button size="small" type="primary" shape="circle"
                    icon={<TableOutlined />} onClick={() => inspectFeature && inspectFeature(feature)}
                    className={"feature-button-table"}
                />
                {/* <span className={"feature-block-dot"} style={{ backgroundColor: color || '#aaa' }} /> */}

            </div>

            {(!collapsed) && children?.toArray().map(feature =>
                <FeatureBlock
                    {...this.props}
                    depth={depth + 1}
                    feature={feature}
                />)}
        </div>
    }
}<|MERGE_RESOLUTION|>--- conflicted
+++ resolved
@@ -356,31 +356,31 @@
             className, depth, featureMatrix, focusedFeatures, getReferenceValue } = this.props;
         const { collapsed, expanded } = this.state
         const { name, alias, value, contribution, children, entityId } = feature;
-<<<<<<< HEAD
-        console.log('FeatureView', value)
-        let series = undefined;
-        let thresholds = [];
-        let colorIndex = 3;
-        // const barColor = d3.scaleSequential(d3.interpolateRdYlGn).domain([0, 6]);
-        const barColor = (id: number) => {
-            if (id > 3)
-                return d3.interpolateReds((id / 3 - 1) * 0.3);
-            else if (id < 3)
-                return d3.interpolateBlues((1 - id / 3) * 0.3);
-        }
-        let thresholdsNum: number[] = []
-        if (typeof (value) === typeof (0.0)) {
-            series = featureMatrix?.getSeries(name).parseFloats().toArray();
-            if (series) {
-                // console.log(series.where(row => row > (value as number)).count() / series.count());
-                thresholds = confidenceThresholds(series);
-                thresholdsNum = confidenceThresholds(series);
-                colorIndex = _.sum(thresholds.map(t => t < value!));
-                if(colorIndex!=3)
-        			console.log('thresholds', name, thresholds, colorIndex, value)
-
-            }
-=======
+// <<<<<<< HEAD
+//         console.log('FeatureView', value)
+//         let series = undefined;
+//         let thresholds = [];
+//         let colorIndex = 3;
+//         // const barColor = d3.scaleSequential(d3.interpolateRdYlGn).domain([0, 6]);
+//         const barColor = (id: number) => {
+//             if (id > 3)
+//                 return d3.interpolateReds((id / 3 - 1) * 0.3);
+//             else if (id < 3)
+//                 return d3.interpolateBlues((1 - id / 3) * 0.3);
+//         }
+//         let thresholdsNum: number[] = []
+//         if (typeof (value) === typeof (0.0)) {
+//             series = featureMatrix?.getSeries(name).parseFloats().toArray();
+//             if (series) {
+//                 // console.log(series.where(row => row > (value as number)).count() / series.count());
+//                 thresholds = confidenceThresholds(series);
+//                 thresholdsNum = confidenceThresholds(series);
+//                 colorIndex = _.sum(thresholds.map(t => t < value!));
+//                 if(colorIndex!=3)
+//         			console.log('thresholds', name, thresholds, colorIndex, value)
+
+//             }
+// =======
         const referenceValue = getReferenceValue(feature.name);
         // const series = featureMatrix?.getSeries(name).parseFloats().toArray();
         let valueColor = '#fff';
@@ -393,7 +393,7 @@
         if (focusedFeatures.length > 0) {
             if (this.hasFeature(feature, focusedFeatures)) showState = 'focused';
             else showState = 'unfocused';
->>>>>>> 7aea718c
+// >>>>>>> main
         }
 
 
@@ -420,21 +420,20 @@
                         </Tooltip>
                         <Tooltip title={typeof (value) == typeof (0.0) ? beautifulPrinter(value) : value}>
                             <div className={"feature-block-cell feature-value"}
-<<<<<<< HEAD
-                                style={{ width: cellWidth(1), backgroundColor: barColor(colorIndex)}}>
-                                <span className={"feature-block-cell-text"}>{beautifulPrinter(value)}
-                                {thresholdsNum && thresholdsNum.map((t,i) =>{
-                                	console.log('thresholds', t, i, value)
-                                	if(i<3 && t>value!)
-                                		return <ArrowDownOutlined/>
-                                	else if( i>=3 && t<value!)
-                                		return <ArrowUpOutlined/>
-                                })}
-                                </span>
-=======
+{/* <<<<<<< HEAD
+//                                 style={{ width: cellWidth(1), backgroundColor: barColor(colorIndex)}}>
+//                                 <span className={"feature-block-cell-text"}>{beautifulPrinter(value)}
+//                                 {thresholdsNum && thresholdsNum.map((t,i) =>{
+//                                 	console.log('thresholds', t, i, value)
+//                                 	if(i<3 && t>value!)
+//                                 		return <ArrowDownOutlined/>
+//                                 	else if( i>=3 && t<value!)
+//                                 		return <ArrowUpOutlined/>
+//                                 })}
+//                                 </span>
+// =======*/}
                                 style={{ width: cellWidth(1), backgroundColor: valueColor }}>
                                 <span className={"feature-block-cell-text"}>{beautifulPrinter(value)}</span>
->>>>>>> 7aea718c
                             </div>
                         </Tooltip>
                         <div className={"feature-block-cell feature-contribution"}
