--- conflicted
+++ resolved
@@ -359,12 +359,7 @@
             className, depth, featureMatrix, focusedFeatures, getReferenceValue, display } = this.props;
         const { collapsed, expanded } = this.state
         const { name, alias, value, contribution, children, entityId } = feature;
-<<<<<<< HEAD
         const referenceValue = feature.name && getReferenceValue(feature.name);
-=======
-        const referenceValue = getReferenceValue(feature.name);
-
->>>>>>> 6bbea730
         // const series = featureMatrix?.getSeries(name).parseFloats().toArray();
 
         let valueColor = '#fff';
