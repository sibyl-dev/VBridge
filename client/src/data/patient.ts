--- conflicted
+++ resolved
@@ -1,12 +1,7 @@
 export type PatientMeta = {
     subjectId: number,
-<<<<<<< HEAD
     startDate: Date,
     endDate: Date,
-=======
-    startDate: string,
-    endDate: string,
     DOB: string,
     GENDER: string,
->>>>>>> edc85ec7
 }