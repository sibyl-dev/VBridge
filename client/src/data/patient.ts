--- conflicted
+++ resolved
@@ -5,13 +5,10 @@
     SurgeryEndTime: Date,
     DOB: Date,
     GENDER: string,
-<<<<<<< HEAD
     days: number,
-=======
 }
 
 export type PatientGroup = { 
     ids: number[],
     labelCounts: number[], 
->>>>>>> b41eee7b
 }